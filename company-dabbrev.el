--- conflicted
+++ resolved
@@ -140,21 +140,9 @@
     (interactive (company-begin-backend 'company-dabbrev))
     (prefix (company-grab-word))
     (candidates
-<<<<<<< HEAD
      (company-dabbrev--search (company-dabbrev--make-regexp arg)
                                       company-dabbrev-time-limit
                                       company-dabbrev-other-buffers))
-=======
-     (let ((words (company-dabbrev--search (company-dabbrev--make-regexp arg)
-                                         company-dabbrev-time-limit
-                                         company-dabbrev-other-buffers))
-           (downcase-p (if (eq company-dabbrev-downcase 'case-replace)
-                           case-replace
-                         company-dabbrev-downcase)))
-       (if downcase-p
-           (mapcar 'downcase words)
-         words)))
->>>>>>> 050f675c
     (ignore-case company-dabbrev-ignore-case)
     (sorted t)
     (duplicates nil)))
