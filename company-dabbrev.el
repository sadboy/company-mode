--- conflicted
+++ resolved
@@ -129,13 +129,8 @@
                                                      symbol-hash))))
         (and limit
              (> (float-time (time-since start)) limit)
-<<<<<<< HEAD
              (return))))
     (nreverse symbols)))
-=======
-             (cl-return))))
-    symbols))
->>>>>>> d2269a13
 
 ;;;###autoload
 (defun company-dabbrev (command &optional arg &rest ignored)
