;;; company-dabbrev.el --- dabbrev-like company-mode completion back-end  -*- lexical-binding: t -*-

;; Copyright (C) 2009, 2011, 2014  Free Software Foundation, Inc.

;; Author: Nikolaj Schumacher

;; This file is part of GNU Emacs.

;; GNU Emacs is free software: you can redistribute it and/or modify
;; it under the terms of the GNU General Public License as published by
;; the Free Software Foundation, either version 3 of the License, or
;; (at your option) any later version.

;; GNU Emacs is distributed in the hope that it will be useful,
;; but WITHOUT ANY WARRANTY; without even the implied warranty of
;; MERCHANTABILITY or FITNESS FOR A PARTICULAR PURPOSE.  See the
;; GNU General Public License for more details.

;; You should have received a copy of the GNU General Public License
;; along with GNU Emacs.  If not, see <http://www.gnu.org/licenses/>.


;;; Commentary:
;;

;;; Code:

(require 'company)
(require 'cl-lib)

(defgroup company-dabbrev nil
  "dabbrev-like completion back-end."
  :group 'company)

(defcustom company-dabbrev-other-buffers 'all
  "Determines whether `company-dabbrev' should search other buffers.
If `all', search all other buffers, except the ignored ones.  If t, search
buffers with the same major mode.  See also `company-dabbrev-time-limit'."
  :type '(choice (const :tag "Off" nil)
                 (const :tag "Same major mode" t)
                 (const :tag "All" all)))

(defcustom company-dabbrev-ignore-buffers "\\`[ *]"
  "Regexp matching the names of buffers to ignore."
  :type 'regexp)

(defcustom company-dabbrev-time-limit .1
  "Determines how many seconds `company-dabbrev' should look for matches."
  :type '(choice (const :tag "Off" nil)
                 (number :tag "Seconds")))

(defcustom company-dabbrev-char-regexp "\\sw"
  "A regular expression matching the characters `company-dabbrev' looks for."
  :type 'regexp)

(defcustom company-dabbrev-ignore-case 'keep-prefix
  "Non-nil to ignore case when collecting completion candidates.
When it's `keep-prefix', the text before point will remain unchanged after
candidate is inserted, even some of its characters have different case.")

(defcustom company-dabbrev-downcase 'case-replace
  "Whether to downcase the returned candidates.

The value of nil means keep them as-is.
`case-replace' means use the value of `case-replace'.
Any other value means downcase.

If you set this value to nil, you may also want to set
`company-dabbrev-ignore-case' to any value other than `keep-prefix'.")

(defcustom company-dabbrev-minimum-length 4
  "The minimum length for the completion candidate to be included.
This variable affects both `company-dabbrev' and `company-dabbrev-code'."
  :type 'integer
  :package-version '(company . "0.8.3"))

(defcustom company-dabbrev-ignore-invisible nil
  "Non-nil to skip invisible text."
  :type 'boolean
  :package-version '(company . "0.9.0"))

(defmacro company-dabrev--time-limit-while (test start limit &rest body)
  (declare (indent 3) (debug t))
  `(let ((company-time-limit-while-counter 0))
     (catch 'done
       (while ,test
         ,@body
         (and ,limit
              (eq (cl-incf company-time-limit-while-counter) 25)
              (setq company-time-limit-while-counter 0)
              (> (float-time (time-since ,start)) ,limit)
              (throw 'done 'company-time-out))))))

(defsubst company-dabbrev--make-regexp (prefix)
  (concat "\\<" (if (equal prefix "")
                    company-dabbrev-char-regexp
                  (regexp-quote prefix))
          "\\(" company-dabbrev-char-regexp "\\)*\\>"))

(defun company-dabbrev--search-buffer (regexp pos symbols start limit
                                       ignore-comments symbol-hash)
  (save-excursion
<<<<<<< HEAD
    (let (match)
      (when pos
        (goto-char (1- pos))
        ;; search before pos
        (company-dabrev--time-limit-while (re-search-backward regexp nil t)
            start limit
          (setq match (match-string-no-properties 0))
          (if (and ignore-comments (company-in-string-or-comment))
              (goto-char (nth 8 (syntax-ppss)))
            (when (not (gethash match symbol-hash))
              (puthash match t symbol-hash)
              (push match symbols)))))
=======
    (cl-flet ((maybe-collect-match
               ()
               (let ((match (match-string-no-properties 0)))
                 (when (and (>= (length match) company-dabbrev-minimum-length)
                            (not (and company-dabbrev-ignore-invisible
                                      (invisible-p (match-beginning 0)))))
                   (push match symbols)))))
      (goto-char (if pos (1- pos) (point-min)))
      ;; search before pos
      (company-dabrev--time-limit-while (re-search-backward regexp nil t)
          start limit
        (if (and ignore-comments (save-match-data (company-in-string-or-comment)))
            (goto-char (nth 8 (syntax-ppss)))
          (maybe-collect-match)))
>>>>>>> 94865632
      (goto-char (or pos (point-min)))
      ;; search after pos
      (company-dabrev--time-limit-while (re-search-forward regexp nil t)
          start limit
        (if (and ignore-comments (save-match-data (company-in-string-or-comment)))
            (re-search-forward "\\s>\\|\\s!\\|\\s\"" nil t)
<<<<<<< HEAD
          (when (and (>= (length match) company-dabbrev-minimum-length)
                     (not (gethash match symbol-hash)))
            (puthash match t symbol-hash)
            (push match symbols))))
=======
          (maybe-collect-match)))
>>>>>>> 94865632
      symbols)))

(defun company-dabbrev--search (regexp &optional limit other-buffer-modes
                                ignore-comments)
  (let* ((start (current-time))
         (symbol-hash (make-hash-table :test 'equal))
         (symbols (company-dabbrev--search-buffer regexp (point) nil start limit
                                                  ignore-comments symbol-hash)))
    (when other-buffer-modes
      (cl-dolist (buffer (delq (current-buffer) (buffer-list)))
        (with-current-buffer buffer
          (when (or (eq other-buffer-modes 'all)
                    (apply #'derived-mode-p other-buffer-modes))
            (setq symbols
                  (company-dabbrev--search-buffer regexp nil symbols start
                                                  limit ignore-comments
                                                  symbol-hash))))
        (and limit
             (> (float-time (time-since start)) limit)
             (cl-return))))
    (nreverse symbols)))

;;;###autoload
(defun company-dabbrev (command &optional arg &rest ignored)
  "dabbrev-like `company-mode' completion back-end."
  (interactive (list 'interactive))
  (cl-case command
    (interactive (company-begin-backend 'company-dabbrev))
    (prefix (company-grab-word))
    (candidates
     (let* ((case-fold-search company-dabbrev-ignore-case)
            (words (company-dabbrev--search (company-dabbrev--make-regexp arg)
                                            company-dabbrev-time-limit
                                            (pcase company-dabbrev-other-buffers
                                              (`t (list major-mode))
                                              (`all `all))))
            (downcase-p (if (eq company-dabbrev-downcase 'case-replace)
                            case-replace
                          company-dabbrev-downcase)))
       (if downcase-p
           (mapcar 'downcase words)
         words)))
    (ignore-case company-dabbrev-ignore-case)
    (sorted t)
    (duplicates nil)))

(provide 'company-dabbrev)
;;; company-dabbrev.el ends here<|MERGE_RESOLUTION|>--- conflicted
+++ resolved
@@ -100,26 +100,14 @@
 (defun company-dabbrev--search-buffer (regexp pos symbols start limit
                                        ignore-comments symbol-hash)
   (save-excursion
-<<<<<<< HEAD
-    (let (match)
-      (when pos
-        (goto-char (1- pos))
-        ;; search before pos
-        (company-dabrev--time-limit-while (re-search-backward regexp nil t)
-            start limit
-          (setq match (match-string-no-properties 0))
-          (if (and ignore-comments (company-in-string-or-comment))
-              (goto-char (nth 8 (syntax-ppss)))
-            (when (not (gethash match symbol-hash))
-              (puthash match t symbol-hash)
-              (push match symbols)))))
-=======
     (cl-flet ((maybe-collect-match
                ()
                (let ((match (match-string-no-properties 0)))
                  (when (and (>= (length match) company-dabbrev-minimum-length)
                             (not (and company-dabbrev-ignore-invisible
-                                      (invisible-p (match-beginning 0)))))
+                                      (invisible-p (match-beginning 0))))
+                            (not (gethash match symbol-hash)))
+                   (puthash match t symbol-hash)
                    (push match symbols)))))
       (goto-char (if pos (1- pos) (point-min)))
       ;; search before pos
@@ -128,21 +116,13 @@
         (if (and ignore-comments (save-match-data (company-in-string-or-comment)))
             (goto-char (nth 8 (syntax-ppss)))
           (maybe-collect-match)))
->>>>>>> 94865632
       (goto-char (or pos (point-min)))
       ;; search after pos
       (company-dabrev--time-limit-while (re-search-forward regexp nil t)
           start limit
         (if (and ignore-comments (save-match-data (company-in-string-or-comment)))
             (re-search-forward "\\s>\\|\\s!\\|\\s\"" nil t)
-<<<<<<< HEAD
-          (when (and (>= (length match) company-dabbrev-minimum-length)
-                     (not (gethash match symbol-hash)))
-            (puthash match t symbol-hash)
-            (push match symbols))))
-=======
           (maybe-collect-match)))
->>>>>>> 94865632
       symbols)))
 
 (defun company-dabbrev--search (regexp &optional limit other-buffer-modes
