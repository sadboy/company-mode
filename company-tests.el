--- conflicted
+++ resolved
@@ -354,14 +354,10 @@
         (let ((ov company-pseudo-tooltip-overlay)
               (lines (overlay-get company-pseudo-tooltip-overlay 'company-line-overlays)))
           ;; With margins.
-<<<<<<< HEAD
-          (should (eq (overlay-get ov 'company-width) 12)))))))
-=======
           (should (eq (overlay-get ov 'company-width) 13))
           (should (string= (overlay-get (pop lines) 'company-line) " 123     (4) "))
           (should (string= (overlay-get (pop lines) 'company-line) " 45          "))
           (should (string= (overlay-get (pop lines) 'company-line) " 67 (891011) ")))))))
->>>>>>> 10069f37
 
 (ert-deftest company-create-lines-shows-numbers ()
   (let ((company-show-numbers t)
@@ -370,8 +366,6 @@
     (should (equal '(" x 1 " " y 2 " " z 3 ")
                    (company--create-lines 0 999)))))
 
-<<<<<<< HEAD
-=======
 (ert-deftest company-create-lines-truncates-annotations ()
   (let* ((ww (company--window-width))
          (data `(("1" . "(123)")
@@ -393,7 +387,6 @@
                            (format " 2%s " (company-space-string (- ww 3)))
                            (format " 3 (444%s " (make-string (- ww 8) ?4)))
                      (company--create-lines 0 999))))))
->>>>>>> 10069f37
 
 (ert-deftest company-scrollbar-bounds ()
   (should (equal nil (company--scrollbar-bounds 0 3 3)))
