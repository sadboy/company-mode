--- conflicted
+++ resolved
@@ -20,661 +20,9 @@
 ;; along with GNU Emacs.  If not, see <http://www.gnu.org/licenses/>.
 
 (require 'company)
-<<<<<<< HEAD
-(require 'company-keywords)
-(require 'company-clang)
-
-;;; Core
-
-(ert-deftest company-sorted-keywords ()
-  "Test that keywords in `company-keywords-alist' are in alphabetical order."
-  (dolist (pair company-keywords-alist)
-    (when (consp (cdr pair))
-      (let ((prev (cadr pair)))
-        (dolist (next (cddr pair))
-          (should (not (equal prev next)))
-          (should (string< prev next))
-          (setq prev next))))))
-
-(ert-deftest company-good-prefix ()
-  (let ((company-minimum-prefix-length 5)
-        company-abort-manual-when-too-short
-        company--manual-action            ;idle begin
-        (company-selection-changed t))    ;has no effect
-    (should (eq t (company--good-prefix-p "!@#$%")))
-    (should (eq nil (company--good-prefix-p "abcd")))
-    (should (eq nil (company--good-prefix-p 'stop)))
-    (should (eq t (company--good-prefix-p '("foo" . 5))))
-    (should (eq nil (company--good-prefix-p '("foo" . 4))))
-    (should (eq t (company--good-prefix-p '("foo" . t))))))
-
-(ert-deftest company--manual-prefix-set-and-unset ()
-  (with-temp-buffer
-    (insert "ab")
-    (company-mode)
-    (let (company-frontends
-          (company-backends
-           (list (lambda (command &optional arg)
-                   (cl-case command
-                     (prefix (buffer-substring (point-min) (point)))
-                     (candidates '("abc" "abd")))))))
-      (company-manual-begin)
-      (should (equal "ab" company--manual-prefix))
-      (company-abort)
-      (should (null company--manual-prefix)))))
-
-(ert-deftest company-abort-manual-when-too-short ()
-  (let ((company-minimum-prefix-length 5)
-        (company-abort-manual-when-too-short t)
-        (company-selection-changed t))    ;has not effect
-    (let ((company--manual-action nil))   ;idle begin
-      (should (eq t (company--good-prefix-p "!@#$%")))
-      (should (eq t (company--good-prefix-p '("foo" . 5))))
-      (should (eq t (company--good-prefix-p '("foo" . t)))))
-    (let ((company--manual-action t)
-          (company--manual-prefix "abc")) ;manual begin from this prefix
-      (should (eq t (company--good-prefix-p "!@#$")))
-      (should (eq nil (company--good-prefix-p "ab")))
-      (should (eq nil (company--good-prefix-p 'stop)))
-      (should (eq t (company--good-prefix-p '("foo" . 4))))
-      (should (eq t (company--good-prefix-p "abcd")))
-      (should (eq t (company--good-prefix-p "abc")))
-      (should (eq t (company--good-prefix-p '("bar" . t)))))))
-
-(ert-deftest company-multi-backend-with-lambdas ()
-  (let ((company-backend
-         (list (lambda (command &optional arg &rest ignore)
-                 (cl-case command
-                   (prefix "z")
-                   (candidates '("a" "b"))))
-               (lambda (command &optional arg &rest ignore)
-                 (cl-case command
-                   (prefix "z")
-                   (candidates '("c" "d")))))))
-    (should (equal (company-call-backend 'candidates "z") '("a" "b" "c" "d")))))
-
-(ert-deftest company-multi-backend-filters-backends-by-prefix ()
-  (let ((company-backend
-         (list (lambda (command &optional arg &rest ignore)
-                 (cl-case command
-                   (prefix (cons "z" t))
-                   (candidates '("a" "b"))))
-               (lambda (command &optional arg &rest ignore)
-                 (cl-case command
-                   (prefix "t")
-                   (candidates '("c" "d"))))
-               (lambda (command &optional arg &rest ignore)
-                 (cl-case command
-                   (prefix "z")
-                   (candidates '("e" "f")))))))
-    (should (equal (company-call-backend 'candidates "z") '("a" "b" "e" "f")))))
-
-(ert-deftest company-multi-backend-remembers-candidate-backend ()
-  (let ((company-backend
-         (list (lambda (command &optional arg)
-                 (cl-case command
-                   (ignore-case nil)
-                   (annotation "1")
-                   (candidates '("a" "c"))
-                   (post-completion "13")))
-               (lambda (command &optional arg)
-                 (cl-case command
-                   (ignore-case t)
-                   (annotation "2")
-                   (candidates '("b" "d"))
-                   (post-completion "42")))
-               (lambda (command &optional arg)
-                 (cl-case command
-                   (annotation "3")
-                   (candidates '("e"))
-                   (post-completion "74"))))))
-    (let ((candidates (company-calculate-candidates nil)))
-      (should (equal candidates '("a" "b" "c" "d" "e")))
-      (should (equal t (company-call-backend 'ignore-case)))
-      (should (equal "1" (company-call-backend 'annotation (nth 0 candidates))))
-      (should (equal "2" (company-call-backend 'annotation (nth 1 candidates))))
-      (should (equal "13" (company-call-backend 'post-completion (nth 2 candidates))))
-      (should (equal "42" (company-call-backend 'post-completion (nth 3 candidates))))
-      (should (equal "3" (company-call-backend 'annotation (nth 4 candidates))))
-      (should (equal "74" (company-call-backend 'post-completion (nth 4 candidates)))))))
-
-(ert-deftest company-multi-backend-handles-keyword-with ()
-  (let ((primo (lambda (command &optional arg)
-                 (cl-case command
-                   (prefix "a")
-                   (candidates '("abb" "abc" "abd")))))
-        (secundo (lambda (command &optional arg)
-                   (cl-case command
-                     (prefix "a")
-                     (candidates '("acc" "acd"))))))
-    (let ((company-backend (list 'ignore 'ignore :with secundo)))
-      (should (null (company-call-backend 'prefix))))
-    (let ((company-backend (list 'ignore primo :with secundo)))
-      (should (equal "a" (company-call-backend 'prefix)))
-      (should (equal '("abb" "abc" "abd" "acc" "acd")
-                     (company-call-backend 'candidates "a"))))))
-
-(ert-deftest company-begin-backend-failure-doesnt-break-company-backends ()
-  (with-temp-buffer
-    (insert "a")
-    (company-mode)
-    (should-error
-     (company-begin-backend (lambda (command &rest ignore))))
-    (let (company-frontends
-          (company-backends
-           (list (lambda (command &optional arg)
-                   (cl-case command
-                     (prefix "a")
-                     (candidates '("a" "ab" "ac")))))))
-      (let (this-command)
-        (company-call 'complete))
-      (should (eq 3 company-candidates-length)))))
-
-(ert-deftest company-require-match-explicit ()
-  (with-temp-buffer
-    (insert "ab")
-    (company-mode)
-    (let (company-frontends
-          (company-require-match 'company-explicit-action-p)
-          (company-backends
-           (list (lambda (command &optional arg)
-                   (cl-case command
-                     (prefix (buffer-substring (point-min) (point)))
-                     (candidates '("abc" "abd")))))))
-      (let (this-command)
-        (company-complete))
-      (let ((last-command-event ?e))
-        (company-call 'self-insert-command 1))
-      (should (eq 2 company-candidates-length))
-      (should (eq 3 (point))))))
-
-(ert-deftest company-dont-require-match-when-idle ()
-  (with-temp-buffer
-    (insert "ab")
-    (company-mode)
-    (let (company-frontends
-          (company-require-match 'company-explicit-action-p)
-          (company-backends
-           (list (lambda (command &optional arg)
-                   (cl-case command
-                     (prefix (buffer-substring (point-min) (point)))
-                     (candidates '("abc" "abd")))))))
-      (company-idle-begin (current-buffer) (selected-window)
-                          (buffer-chars-modified-tick) (point))
-      (let ((last-command-event ?e))
-        (company-call 'self-insert-command 1))
-      (should (eq nil company-candidates-length))
-      (should (eq 4 (point))))))
-
-(ert-deftest company-should-complete-whitelist ()
-  (with-temp-buffer
-    (insert "ab")
-    (company-mode)
-    (let (company-frontends
-          company-begin-commands
-          (company-backends
-           (list (lambda (command &optional arg)
-                   (cl-case command
-                     (prefix (buffer-substring (point-min) (point)))
-                     (candidates '("abc" "abd")))))))
-      (let ((company-continue-commands nil))
-        (let (this-command)
-          (company-complete))
-        (company-call 'backward-delete-char 1)
-        (should (null company-candidates-length)))
-      (let ((company-continue-commands '(backward-delete-char)))
-        (let (this-command)
-          (company-complete))
-        (company-call 'backward-delete-char 1)
-        (should (eq 2 company-candidates-length))))))
-
-(ert-deftest company-should-complete-blacklist ()
-  (with-temp-buffer
-    (insert "ab")
-    (company-mode)
-    (let (company-frontends
-          company-begin-commands
-          (company-backends
-           (list (lambda (command &optional arg)
-                   (cl-case command
-                     (prefix (buffer-substring (point-min) (point)))
-                     (candidates '("abc" "abd")))))))
-      (let ((company-continue-commands '(not backward-delete-char)))
-        (let (this-command)
-          (company-complete))
-        (company-call 'backward-delete-char 1)
-        (should (null company-candidates-length)))
-      (let ((company-continue-commands '(not backward-delete-char-untabify)))
-        (let (this-command)
-          (company-complete))
-        (company-call 'backward-delete-char 1)
-        (should (eq 2 company-candidates-length))))))
-
-(ert-deftest company-auto-complete-explicit ()
-  (with-temp-buffer
-    (insert "ab")
-    (company-mode)
-    (let (company-frontends
-          (company-auto-complete 'company-explicit-action-p)
-          (company-auto-complete-chars '(? ))
-          (company-backends
-           (list (lambda (command &optional arg)
-                   (cl-case command
-                     (prefix (buffer-substring (point-min) (point)))
-                     (candidates '("abcd" "abef")))))))
-      (let (this-command)
-        (company-complete))
-      (let ((last-command-event ? ))
-        (company-call 'self-insert-command 1))
-      (should (string= "abcd " (buffer-string))))))
-
-(ert-deftest company-no-auto-complete-when-idle ()
-  (with-temp-buffer
-    (insert "ab")
-    (company-mode)
-    (let (company-frontends
-          (company-auto-complete 'company-explicit-action-p)
-          (company-auto-complete-chars '(? ))
-          (company-backends
-           (list (lambda (command &optional arg)
-                   (cl-case command
-                     (prefix (buffer-substring (point-min) (point)))
-                     (candidates '("abcd" "abef")))))))
-      (company-idle-begin (current-buffer) (selected-window)
-                          (buffer-chars-modified-tick) (point))
-      (let ((last-command-event ? ))
-        (company-call 'self-insert-command 1))
-      (should (string= "ab " (buffer-string))))))
-
-(ert-deftest company-clears-explicit-action-when-no-matches ()
-  (with-temp-buffer
-    (company-mode)
-    (let (company-frontends
-          company-backends)
-      (company-call 'manual-begin) ;; fails
-      (should (null company-candidates))
-      (should (null (company-explicit-action-p))))))
-
-(ert-deftest company-ignore-case-replaces-prefix ()
-  (with-temp-buffer
-    (company-mode)
-    (let (company-frontends
-          company-end-of-buffer-workaround
-          (company-backends
-           (list (lambda (command &optional arg)
-                   (cl-case command
-                     (prefix (buffer-substring (point-min) (point)))
-                     (candidates '("abcd" "abef"))
-                     (ignore-case t))))))
-      (insert "A")
-      (let (this-command)
-        (company-complete))
-      (should (string= "ab" (buffer-string)))
-      (delete-char -2)
-      (insert "A") ; hack, to keep it in one test
-      (company-complete-selection)
-      (should (string= "abcd" (buffer-string))))))
-
-(ert-deftest company-ignore-case-with-keep-prefix ()
-  (with-temp-buffer
-    (insert "AB")
-    (company-mode)
-    (let (company-frontends
-          (company-backends
-           (list (lambda (command &optional arg)
-                   (cl-case command
-                     (prefix (buffer-substring (point-min) (point)))
-                     (candidates '("abcd" "abef"))
-                     (ignore-case 'keep-prefix))))))
-      (let (this-command)
-        (company-complete))
-      (company-complete-selection)
-      (should (string= "ABcd" (buffer-string))))))
-
-(ert-deftest company-non-prefix-completion ()
-  (with-temp-buffer
-    (insert "tc")
-    (company-mode)
-    (let (company-frontends
-          company-end-of-buffer-workaround
-          (company-backends
-           (list (lambda (command &optional arg)
-                   (cl-case command
-                     (prefix (buffer-substring (point-min) (point)))
-                     (candidates '("tea-cup" "teal-color")))))))
-      (let (this-command)
-        (company-complete))
-      (should (string= "tc" (buffer-string)))
-      (company-complete-selection)
-      (should (string= "tea-cup" (buffer-string))))))
-
-(ert-deftest company-pseudo-tooltip-does-not-get-displaced ()
-  :tags '(interactive)
-  (with-temp-buffer
-    (save-window-excursion
-      (set-window-buffer nil (current-buffer))
-      (save-excursion (insert " ff"))
-      (company-mode)
-      (let ((company-frontends '(company-pseudo-tooltip-frontend))
-            (company-begin-commands '(self-insert-command))
-            (company-backends
-             (list (lambda (c &optional arg)
-                     (cl-case c (prefix "") (candidates '("a" "b" "c")))))))
-        (let (this-command)
-          (company-call 'complete))
-        (company-call 'open-line 1)
-        (let ((lines (overlay-get company-pseudo-tooltip-overlay 'company-line-overlays)))
-          (should (eq 2 (overlay-start (pop lines))))
-          (should (eq 6 (overlay-start (pop lines))))
-          (should (eq 7 (overlay-start (pop lines)))))))))
-
-(ert-deftest company-pseudo-tooltip-show ()
-  :tags '(interactive)
-  (with-temp-buffer
-    (save-window-excursion
-    (set-window-buffer nil (current-buffer))
-    (setq tab-width 8)
-    (insert "aaaa\n  bb\n\tccccccc\nddd")
-    (search-backward "bb")
-    (let ((col (company--column))
-          (company-candidates-length 3)
-          (company-candidates '("123" "45" "67890"))
-          (company-backend 'ignore))
-      (company-pseudo-tooltip-show-at-point (point))
-      (let ((ov company-pseudo-tooltip-overlay))
-        ;; With margins.
-        (should (eq (overlay-get ov 'company-width) 7))
-        ;; FIXME: Make it 2?
-        (should (eq (overlay-get ov 'company-height) 3))
-        (should (eq (overlay-get ov 'company-column) col))
-        )
-      (company-pseudo-tooltip-hide)
-      (should (string= (buffer-substring-no-properties (point-min) (point-max))
-                       "aaaa\n  bb\n\tccccccc\nddd"))))))
-
-(ert-deftest company-preview-show-with-annotations ()
-  :tags '(interactive)
-  (with-temp-buffer
-    (save-window-excursion
-      (set-window-buffer nil (current-buffer))
-      (save-excursion (insert "\n"))
-      (let ((company-candidates-length 1)
-            (company-candidates '("123")))
-        (company-preview-show-at-point (point))
-        (let ((ov company-preview-overlay))
-          (should (string= (overlay-get ov 'display) "123\n"))
-          (should (null (overlay-get ov 'after-string))))))))
-
-(ert-deftest company-pseudo-tooltip-show-with-annotations ()
-  :tags '(interactive)
-  (with-temp-buffer
-    (save-window-excursion
-      (set-window-buffer nil (current-buffer))
-      (insert " ")
-      (save-excursion (insert "\n"))
-      (let ((company-candidates-length 2)
-            (company-backend (lambda (action &optional arg &rest _ignore)
-                               (when (eq action 'annotation)
-                                 (cdr (assoc arg '(("123" . "(4)")))))))
-            (company-candidates '("123" "45"))
-            company-tooltip-align-annotations)
-        (company-pseudo-tooltip-show-at-point (point))
-        (let ((ov company-pseudo-tooltip-overlay)
-              (lines (overlay-get company-pseudo-tooltip-overlay 'company-line-overlays)))
-          ;; With margins.
-          (should (eq (overlay-get ov 'company-width) 8))
-          (should (string= (overlay-get (pop lines) 'company-line) " 123(4) "))
-          (should (string= (overlay-get (pop lines) 'company-line) " 45     ")))))))
-
-(ert-deftest company-pseudo-tooltip-show-with-annotations-right-aligned ()
-  :tags '(interactive)
-  (with-temp-buffer
-    (save-window-excursion
-      (set-window-buffer nil (current-buffer))
-      (insert " ")
-      (save-excursion (insert "\n"))
-      (let ((company-candidates-length 3)
-            (company-backend (lambda (action &optional arg &rest _ignore)
-                               (when (eq action 'annotation)
-                                 (cdr (assoc arg '(("123" . "(4)")
-                                                   ("67" . "(891011)")))))))
-            (company-candidates '("123" "45" "67"))
-            (company-tooltip-align-annotations t))
-        (company-pseudo-tooltip-show-at-point (point))
-        (let ((ov company-pseudo-tooltip-overlay)
-              (lines (overlay-get company-pseudo-tooltip-overlay 'company-line-overlays)))
-          ;; With margins.
-          (should (eq (overlay-get ov 'company-width) 13))
-          (should (string= (overlay-get (pop lines) 'company-line) " 123     (4) "))
-          (should (string= (overlay-get (pop lines) 'company-line) " 45          "))
-          (should (string= (overlay-get (pop lines) 'company-line) " 67 (891011) ")))))))
-
-(ert-deftest company-create-lines-shows-numbers ()
-  (let ((company-show-numbers t)
-        (company-candidates '("x" "y" "z"))
-        (company-candidates-length 3)
-        (company-backend 'ignore))
-    (should (equal '(" x 1 " " y 2 " " z 3 ")
-                   (company--create-lines 0 999)))))
-
-(ert-deftest company-create-lines-truncates-annotations ()
-  (let* ((ww (company--window-width))
-         (data `(("1" . "(123)")
-                 ("2" . nil)
-                 ("3" . ,(concat "(" (make-string (- ww 2) ?4) ")"))
-                 (,(make-string ww ?4) . "<4>")))
-         (company-candidates (mapcar #'car data))
-         (company-candidates-length 4)
-         (company-tooltip-margin 1)
-         (company-backend (lambda (cmd &optional arg)
-                            (when (eq cmd 'annotation)
-                              (cdr (assoc arg data)))))
-         company-tooltip-align-annotations)
-    (should (equal (list (format " 1(123)%s " (company-space-string (- ww 8)))
-                         (format " 2%s " (company-space-string (- ww 3)))
-                         (format " 3(444%s " (make-string (- ww 7) ?4))
-                         (format " %s " (make-string (- ww 2) ?4)))
-                   (company--create-lines 0 999)))
-    (let ((company-tooltip-align-annotations t))
-      (should (equal (list (format " 1%s(123) " (company-space-string (- ww 8)))
-                           (format " 2%s " (company-space-string (- ww 3)))
-                           (format " 3 (444%s " (make-string (- ww 8) ?4))
-                           (format " %s " (make-string (- ww 2) ?4)))
-                     (company--create-lines 0 999))))))
-
-(ert-deftest company-scrollbar-bounds ()
-  (should (equal nil (company--scrollbar-bounds 0 3 3)))
-  (should (equal nil (company--scrollbar-bounds 0 4 3)))
-  (should (equal '(0 . 0) (company--scrollbar-bounds 0 1 2)))
-  (should (equal '(1 . 1) (company--scrollbar-bounds 2 2 4)))
-  (should (equal '(2 . 3) (company--scrollbar-bounds 7 4 12)))
-  (should (equal '(1 . 2) (company--scrollbar-bounds 3 4 12)))
-  (should (equal '(1 . 3) (company--scrollbar-bounds 4 5 11))))
-
-;;; Async
-
-(defun company-async-backend (command &optional arg)
-  (pcase command
-    (`prefix "foo")
-    (`candidates
-     (cons :async
-           (lambda (cb)
-             (run-with-timer 0.05 nil
-                             #'funcall cb '("abc" "abd")))))))
-
-(ert-deftest company-call-backend-forces-sync ()
-  (let ((company-backend 'company-async-backend)
-        (company-async-timeout 0.1))
-    (should (equal '("abc" "abd") (company-call-backend 'candidates)))))
-
-(ert-deftest company-call-backend-errors-on-timeout ()
-  (with-temp-buffer
-    (let* ((company-backend (lambda (command &optional _arg)
-                              (pcase command
-                                (`candidates (cons :async 'ignore)))))
-           (company-async-timeout 0.1)
-           (err (should-error (company-call-backend 'candidates "foo"))))
-      (should (string-match-p "async timeout" (cadr err))))))
-
-(ert-deftest company-call-backend-raw-passes-return-value-verbatim ()
-  (let ((company-backend 'company-async-backend))
-    (should (equal "foo" (company-call-backend-raw 'prefix)))
-    (should (equal :async (car (company-call-backend-raw 'candidates "foo"))))
-    (should (equal 'closure (cadr (company-call-backend-raw 'candidates "foo"))))))
-
-(ert-deftest company-manual-begin-forces-async-candidates-to-sync ()
-  (with-temp-buffer
-    (company-mode)
-    (let (company-frontends
-          company-transformers
-          (company-backends (list 'company-async-backend)))
-      (company-manual-begin)
-      (should (equal "foo" company-prefix))
-      (should (equal '("abc" "abd") company-candidates)))))
-
-(ert-deftest company-idle-begin-allows-async-candidates ()
-  (with-temp-buffer
-    (company-mode)
-    (let (company-frontends
-          company-transformers
-          (company-backends (list 'company-async-backend)))
-      (company-idle-begin (current-buffer) (selected-window)
-                          (buffer-chars-modified-tick) (point))
-      (should (null company-candidates))
-      (sleep-for 0.1)
-      (should (equal "foo" company-prefix))
-      (should (equal '("abc" "abd") company-candidates)))))
-
-(ert-deftest company-idle-begin-cancels-async-candidates-if-buffer-changed ()
-  (with-temp-buffer
-    (company-mode)
-    (let (company-frontends
-          (company-backends (list 'company-async-backend)))
-      (company-idle-begin (current-buffer) (selected-window)
-                          (buffer-chars-modified-tick) (point))
-      (should (null company-candidates))
-      (insert "a")
-      (sleep-for 0.1)
-      (should (null company-candidates)))))
-
-(ert-deftest company-idle-begin-async-allows-immediate-callbacks ()
-  (with-temp-buffer
-    (company-mode)
-    (let (company-frontends
-          (company-backends
-           (list (lambda (command &optional arg)
-                   (pcase command
-                     (`prefix (buffer-substring (point-min) (point)))
-                     (`candidates
-                      (let ((c (all-completions arg '("abc" "def"))))
-                        (cons :async
-                              (lambda (cb) (funcall cb c)))))
-                     (`no-cache t)))))
-          (company-minimum-prefix-length 0))
-      (company-idle-begin (current-buffer) (selected-window)
-                          (buffer-chars-modified-tick) (point))
-      (should (equal '("abc" "def") company-candidates))
-      (let ((last-command-event ?a))
-        (company-call 'self-insert-command 1))
-      (should (equal '("abc") company-candidates)))))
-
-(ert-deftest company-multi-backend-forces-prefix-to-sync ()
-  (with-temp-buffer
-    (let ((company-backend (list 'ignore
-                                 (lambda (command)
-                                   (should (eq command 'prefix))
-                                   (cons :async
-                                         (lambda (cb)
-                                           (run-with-timer
-                                            0.01 nil
-                                            (lambda () (funcall cb nil))))))
-                                 (lambda (command)
-                                   (should (eq command 'prefix))
-                                   "foo"))))
-      (should (equal "foo" (company-call-backend-raw 'prefix))))
-    (let ((company-backend (list (lambda (_command)
-                                   (cons :async
-                                         (lambda (cb)
-                                           (run-with-timer
-                                            0.01 nil
-                                            (lambda () (funcall cb "bar"))))))
-                                 (lambda (_command)
-                                   "foo"))))
-      (should (equal "bar" (company-call-backend-raw 'prefix))))))
-
-(ert-deftest company-multi-backend-merges-deferred-candidates ()
-  (with-temp-buffer
-    (let* ((immediate (lambda (command &optional arg)
-                        (pcase command
-                          (`prefix "foo")
-                          (`candidates
-                           (cons :async
-                                 (lambda (cb) (funcall cb '("f"))))))))
-           (company-backend (list 'ignore
-                                  (lambda (command &optional arg)
-                                    (pcase command
-                                      (`prefix "foo")
-                                      (`candidates
-                                       (should (equal arg "foo"))
-                                       (cons :async
-                                             (lambda (cb)
-                                               (run-with-timer
-                                                0.01 nil
-                                                (lambda () (funcall cb '("a" "b")))))))))
-                                  (lambda (command &optional arg)
-                                    (pcase command
-                                      (`prefix "foo")
-                                      (`candidates '("c" "d" "e"))))
-                                  immediate)))
-      (should (equal :async (car (company-call-backend-raw 'candidates "foo"))))
-      (should (equal '("a" "b" "c" "d" "e" "f")
-                     (company-call-backend 'candidates "foo")))
-      (let ((company-backend (list immediate)))
-        (should (equal '("f") (company-call-backend 'candidates "foo")))))))
-
-;;; Template
-
-(ert-deftest company-template-removed-after-the-last-jump ()
-  (with-temp-buffer
-    (insert "{ }")
-    (goto-char 2)
-    (let ((tpl (company-template-declare-template (point) (1- (point-max)))))
-      (save-excursion
-        (dotimes (i 2)
-          (insert " ")
-          (company-template-add-field tpl (point) "foo")))
-      (company-call 'template-forward-field)
-      (should (= 3 (point)))
-      (company-call 'template-forward-field)
-      (should (= 7 (point)))
-      (company-call 'template-forward-field)
-      (should (= 11 (point)))
-      (should (zerop (length (overlay-get tpl 'company-template-fields))))
-      (should (null (overlay-buffer tpl))))))
-
-(ert-deftest company-template-removed-after-input-and-jump ()
-  (with-temp-buffer
-    (insert "{ }")
-    (goto-char 2)
-    (let ((tpl (company-template-declare-template (point) (1- (point-max)))))
-      (save-excursion
-        (insert " ")
-        (company-template-add-field tpl (point) "bar"))
-      (company-call 'template-move-to-first tpl)
-      (should (= 3 (point)))
-      (dolist (c (string-to-list "tee"))
-        (let ((last-command-event c))
-          (company-call 'self-insert-command 1)))
-      (should (string= "{ tee }" (buffer-string)))
-      (should (overlay-buffer tpl))
-      (company-call 'template-forward-field)
-      (should (= 7 (point)))
-      (should (null (overlay-buffer tpl))))))
-=======
 
 (defun company--column (&optional pos)
   (car (company--col-row pos)))
->>>>>>> 125a4dad
 
 (defun company-call (name &rest args)
   (let* ((maybe (intern (format "company-%s" name)))
