;;; company-tests.el --- company-mode tests

;; Copyright (C) 2011, 2013-2014  Free Software Foundation, Inc.

;; Author: Nikolaj Schumacher

;; This file is part of GNU Emacs.

;; GNU Emacs is free software: you can redistribute it and/or modify
;; it under the terms of the GNU General Public License as published by
;; the Free Software Foundation, either version 3 of the License, or
;; (at your option) any later version.

;; GNU Emacs is distributed in the hope that it will be useful,
;; but WITHOUT ANY WARRANTY; without even the implied warranty of
;; MERCHANTABILITY or FITNESS FOR A PARTICULAR PURPOSE.  See the
;; GNU General Public License for more details.

;; You should have received a copy of the GNU General Public License
;; along with GNU Emacs.  If not, see <http://www.gnu.org/licenses/>.


;;; Commentary:
;;

;;; Code:

(eval-when-compile (require 'cl))
(require 'ert)
(require 'company)
(require 'company-keywords)
(require 'company-elisp)
(require 'company-clang)

;;; Core

(ert-deftest company-sorted-keywords ()
  "Test that keywords in `company-keywords-alist' are in alphabetical order."
  (dolist (pair company-keywords-alist)
    (when (consp (cdr pair))
      (let ((prev (cadr pair)))
        (dolist (next (cddr pair))
          (should (not (equal prev next)))
          (should (string< prev next))
          (setq prev next))))))

(ert-deftest company-good-prefix ()
  (let ((company-minimum-prefix-length 5)
        company--explicit-action)
    (should (eq t (company--good-prefix-p "!@#$%")))
    (should (eq nil (company--good-prefix-p "abcd")))
    (should (eq nil (company--good-prefix-p 'stop)))
    (should (eq t (company--good-prefix-p '("foo" . 5))))
    (should (eq nil (company--good-prefix-p '("foo" . 4))))))

(ert-deftest company-multi-backend-with-lambdas ()
  (let ((company-backend
         (list (lambda (command &optional arg &rest ignore)
                 (case command
                   (prefix "z")
                   (candidates '("a" "b"))))
               (lambda (command &optional arg &rest ignore)
                 (case command
                   (prefix "z")
                   (candidates '("c" "d")))))))
    (should (equal (company-call-backend 'candidates "z") '("a" "b" "c" "d")))))

(ert-deftest company-begin-backend-failure-doesnt-break-company-backends ()
  (with-temp-buffer
    (insert "a")
    (company-mode)
    (should-error
     (company-begin-backend (lambda (command &rest ignore))))
    (let (company-frontends
          (company-backends
           (list (lambda (command &optional arg)
                   (case command
                     (prefix "a")
                     (candidates '("a" "ab" "ac")))))))
      (let (this-command)
        (company-call 'complete))
      (should (eq 3 company-candidates-length)))))

(ert-deftest company-require-match-explicit ()
  (with-temp-buffer
    (insert "ab")
    (company-mode)
    (let (company-frontends
          (company-require-match 'company-explicit-action-p)
          (company-backends
           (list (lambda (command &optional arg)
                   (case command
                     (prefix (buffer-substring (point-min) (point)))
                     (candidates '("abc" "abd")))))))
      (let (this-command)
        (company-complete))
      (let ((last-command-event ?e))
        (company-call 'self-insert-command 1))
      (should (eq 2 company-candidates-length))
      (should (eq 3 (point))))))

(ert-deftest company-dont-require-match-when-idle ()
  (with-temp-buffer
    (insert "ab")
    (company-mode)
    (let (company-frontends
          (company-require-match 'company-explicit-action-p)
          (company-backends
           (list (lambda (command &optional arg)
                   (case command
                     (prefix (buffer-substring (point-min) (point)))
                     (candidates '("abc" "abd")))))))
      (company-idle-begin (current-buffer) (selected-window)
                          (buffer-chars-modified-tick) (point))
      (let ((last-command-event ?e))
        (company-call 'self-insert-command 1))
      (should (eq nil company-candidates-length))
      (should (eq 4 (point))))))

(ert-deftest company-should-complete-whitelist ()
  (with-temp-buffer
    (insert "ab")
    (company-mode)
    (let (company-frontends
          company-begin-commands
          (company-backends
           (list (lambda (command &optional arg)
                   (case command
                     (prefix (buffer-substring (point-min) (point)))
                     (candidates '("abc" "abd")))))))
      (let ((company-continue-commands nil))
        (let (this-command)
          (company-complete))
        (company-call 'backward-delete-char 1)
        (should (null company-candidates-length)))
      (let ((company-continue-commands '(backward-delete-char)))
        (let (this-command)
          (company-complete))
        (company-call 'backward-delete-char 1)
        (should (eq 2 company-candidates-length))))))

(ert-deftest company-should-complete-blacklist ()
  (with-temp-buffer
    (insert "ab")
    (company-mode)
    (let (company-frontends
          company-begin-commands
          (company-backends
           (list (lambda (command &optional arg)
                   (case command
                     (prefix (buffer-substring (point-min) (point)))
                     (candidates '("abc" "abd")))))))
      (let ((company-continue-commands '(not backward-delete-char)))
        (let (this-command)
          (company-complete))
        (company-call 'backward-delete-char 1)
        (should (null company-candidates-length)))
      (let ((company-continue-commands '(not backward-delete-char-untabify)))
        (let (this-command)
          (company-complete))
        (company-call 'backward-delete-char 1)
        (should (eq 2 company-candidates-length))))))

(ert-deftest company-auto-complete-explicit ()
  (with-temp-buffer
    (insert "ab")
    (company-mode)
    (let (company-frontends
          (company-auto-complete 'company-explicit-action-p)
          (company-auto-complete-chars '(? ))
          (company-backends
           (list (lambda (command &optional arg)
                   (case command
                     (prefix (buffer-substring (point-min) (point)))
                     (candidates '("abcd" "abef")))))))
      (let (this-command)
        (company-complete))
      (let ((last-command-event ? ))
        (company-call 'self-insert-command 1))
      (should (string= "abcd " (buffer-string))))))

(ert-deftest company-no-auto-complete-when-idle ()
  (with-temp-buffer
    (insert "ab")
    (company-mode)
    (let (company-frontends
          (company-auto-complete 'company-explicit-action-p)
          (company-auto-complete-chars '(? ))
          (company-backends
           (list (lambda (command &optional arg)
                   (case command
                     (prefix (buffer-substring (point-min) (point)))
                     (candidates '("abcd" "abef")))))))
      (company-idle-begin (current-buffer) (selected-window)
                          (buffer-chars-modified-tick) (point))
      (let ((last-command-event ? ))
        (company-call 'self-insert-command 1))
      (should (string= "ab " (buffer-string))))))

(ert-deftest company-clears-explicit-action-when-no-matches ()
  (with-temp-buffer
    (company-mode)
    (let (company-frontends
          company-backends)
      (company-call 'manual-begin) ;; fails
      (should (null company-candidates))
      (should (null (company-explicit-action-p))))))

(ert-deftest company-ignore-case-replaces-prefix ()
  (with-temp-buffer
    (company-mode)
    (let (company-frontends
          company-end-of-buffer-workaround
          (company-backends
           (list (lambda (command &optional arg)
                   (case command
                     (prefix (buffer-substring (point-min) (point)))
                     (candidates '("abcd" "abef"))
                     (ignore-case t))))))
      (insert "A")
      (let (this-command)
        (company-complete))
      (should (string= "ab" (buffer-string)))
      (delete-char -2)
      (insert "A") ; hack, to keep it in one test
      (company-complete-selection)
      (should (string= "abcd" (buffer-string))))))

(ert-deftest company-ignore-case-with-keep-prefix ()
  (with-temp-buffer
    (insert "AB")
    (company-mode)
    (let (company-frontends
          (company-backends
           (list (lambda (command &optional arg)
                   (case command
                     (prefix (buffer-substring (point-min) (point)))
                     (candidates '("abcd" "abef"))
                     (ignore-case 'keep-prefix))))))
      (let (this-command)
        (company-complete))
      (company-complete-selection)
      (should (string= "ABcd" (buffer-string))))))

(ert-deftest company-non-prefix-completion ()
  (with-temp-buffer
    (insert "tc")
    (company-mode)
    (let (company-frontends
          company-end-of-buffer-workaround
          (company-backends
           (list (lambda (command &optional arg)
                   (case command
                     (prefix (buffer-substring (point-min) (point)))
                     (candidates '("tea-cup" "teal-color")))))))
      (let (this-command)
        (company-complete))
      (should (string= "tc" (buffer-string)))
      (company-complete-selection)
      (should (string= "tea-cup" (buffer-string))))))

(ert-deftest company-pseudo-tooltip-does-not-get-displaced ()
  :tags '(interactive)
  (with-temp-buffer
    (save-window-excursion
      (set-window-buffer nil (current-buffer))
      (save-excursion (insert " ff"))
      (company-mode)
      (let ((company-frontends '(company-pseudo-tooltip-frontend))
            (company-begin-commands '(self-insert-command))
            (company-backends
             (list (lambda (c &optional arg)
                     (case c (prefix "") (candidates '("a" "b" "c")))))))
        (let (this-command)
          (company-call 'complete))
        (company-call 'open-line 1)
        (let ((lines (overlay-get company-pseudo-tooltip-overlay 'company-line-overlays)))
          (should (eq 2 (overlay-start (pop lines))))
          (should (eq 6 (overlay-start (pop lines))))
          (should (eq 7 (overlay-start (pop lines)))))))))

(ert-deftest company-pseudo-tooltip-show ()
  :tags '(interactive)
  (with-temp-buffer
    (save-window-excursion
    (set-window-buffer nil (current-buffer))
    (setq tab-width 8)
    (insert "aaaa\n  bb\n\tccccccc\nddd")
    (search-backward "bb")
    (let ((col (company--column))
          (company-candidates-length 3)
          (company-candidates '("123" "45" "67890")))
      (company-pseudo-tooltip-show-at-point (point))
      (let ((ov company-pseudo-tooltip-overlay))
        ;; With margins.
        (should (eq (overlay-get ov 'company-width) 7))
        ;; FIXME: Make it 2?
        (should (eq (overlay-get ov 'company-height) 3))
        (should (eq (overlay-get ov 'company-column) col))
        )
      (company-pseudo-tooltip-hide)
      (should (string= (buffer-substring-no-properties (point-min) (point-max))
                       "aaaa\n  bb\n\tccccccc\nddd"))))))

(ert-deftest company-preview-show-with-annotations ()
  :tags '(interactive)
  (with-temp-buffer
    (save-window-excursion
      (set-window-buffer nil (current-buffer))
      (save-excursion (insert "\n"))
      (let ((company-candidates-length 1)
            (company-candidates '("123")))
        (company-preview-show-at-point (point))
        (let ((ov company-preview-overlay))
          (should (string= (overlay-get ov 'display) "123\n")))))))

(ert-deftest company-pseudo-tooltip-show-with-annotations ()
  :tags '(interactive)
  (with-temp-buffer
    (save-window-excursion
      (set-window-buffer nil (current-buffer))
      (insert " ")
      (save-excursion (insert "\n"))
      (let ((company-candidates-length 2)
            (company-backend (lambda (action &optional arg &rest _ignore)
                               (when (eq action 'annotation)
                                 (cdr (assoc arg '(("123" . "(4)")))))))
            (company-candidates '("123" "45"))
            company-tooltip-align-annotations)
        (company-pseudo-tooltip-show-at-point (point))
        (let ((ov company-pseudo-tooltip-overlay)
              (lines (overlay-get company-pseudo-tooltip-overlay 'company-line-overlays)))
          ;; With margins.
          (should (eq (overlay-get ov 'company-width) 8))
          (should (string= (overlay-get (pop lines) 'company-line) " 123(4) "))
          (should (string= (overlay-get (pop lines) 'company-line) " 45     ")))))))

(ert-deftest company-pseudo-tooltip-show-with-annotations-right-aligned ()
  :tags '(interactive)
  (with-temp-buffer
    (save-window-excursion
      (set-window-buffer nil (current-buffer))
      (insert " ")
      (save-excursion (insert "\n"))
      (let ((company-candidates-length 3)
            (company-backend (lambda (action &optional arg &rest _ignore)
                               (when (eq action 'annotation)
                                 (cdr (assoc arg '(("123" . "(4)")
                                                   ("67" . "(891011)")))))))
            (company-candidates '("123" "45" "67"))
            (company-tooltip-align-annotations t))
        (company-pseudo-tooltip-show-at-point (point))
        (let ((ov company-pseudo-tooltip-overlay))
          ;; With margins.
          (should (eq (overlay-get ov 'company-width) 13))
          (should (string= (overlay-get ov 'company-after)
                           " 123     (4) \n 45          \n 67 (891011) \n")))))))

(ert-deftest company-create-lines-shows-numbers ()
  (let ((company-show-numbers t)
        (company-candidates '("x" "y" "z"))
        (company-candidates-length 3))
    (should (equal '(" x 1 " " y 2 " " z 3 ")
                   (company--create-lines 0 999)))))

<<<<<<< HEAD
=======
(ert-deftest company-create-lines-truncates-annotations ()
  (let* ((ww (company--window-width))
         (data `(("1" . "(123)")
                 ("2" . nil)
                 ("3" . ,(concat "(" (make-string (- ww 2) ?4) ")"))))
         (company-candidates (mapcar #'car data))
         (company-candidates-length 3)
         (company-tooltip-margin 1)
         (company-backend (lambda (cmd &optional arg)
                            (when (eq cmd 'annotation)
                              (cdr (assoc arg data)))))
         company-tooltip-align-annotations)
    (should (equal (list (format " 1(123)%s " (company-space-string (- ww 8)))
                         (format " 2%s " (company-space-string (- ww 3)))
                         (format " 3(444%s " (make-string (- ww 7) ?4)))
                   (company--create-lines 0 999)))
    (let ((company-tooltip-align-annotations t))
      (should (equal (list (format " 1%s(123) " (company-space-string (- ww 8)))
                           (format " 2%s " (company-space-string (- ww 3)))
                           (format " 3 (444%s " (make-string (- ww 8) ?4)))
                     (company--create-lines 0 999))))))

(ert-deftest company-column-with-composition ()
  (with-temp-buffer
    (insert "lambda ()")
    (compose-region 1 (1+ (length "lambda")) "\\")
    (should (= (company--column) 4))))

(ert-deftest company-column-with-line-prefix ()
  (with-temp-buffer
    (insert "foo")
    (put-text-property (point-min) (point) 'line-prefix "  ")
    (should (= (company--column) 5))))

(ert-deftest company-column-wth-line-prefix-on-empty-line ()
  (with-temp-buffer
    (insert "\n")
    (forward-char -1)
    (put-text-property (point-min) (point-max) 'line-prefix "  ")
    (should (= (company--column) 2))))

(ert-deftest company-plainify ()
  (let ((tab-width 8))
    (should (equal-including-properties
             (company-plainify "\tabc\td\t")
             (concat "        "
                     "abc     "
                     "d       "))))
  (should (equal-including-properties
           (company-plainify (propertize "foobar" 'line-prefix "-*-"))
           "-*-foobar")))

(ert-deftest company-modify-line ()
  (let ((str "-*-foobar"))
    (should (equal-including-properties
             (company-modify-line str "zz" 4)
             "-*-fzzbar"))
    (should (equal-including-properties
             (company-modify-line str "xx" 0)
             "xx-foobar"))
    (should (equal-including-properties
             (company-modify-line str "zz" 10)
             "-*-foobar zz"))))

>>>>>>> 050f675c
(ert-deftest company-scrollbar-bounds ()
  (should (equal nil (company--scrollbar-bounds 0 3 3)))
  (should (equal nil (company--scrollbar-bounds 0 4 3)))
  (should (equal '(0 . 0) (company--scrollbar-bounds 0 1 2)))
  (should (equal '(1 . 1) (company--scrollbar-bounds 2 2 4)))
  (should (equal '(2 . 3) (company--scrollbar-bounds 7 4 12)))
  (should (equal '(1 . 2) (company--scrollbar-bounds 3 4 12)))
  (should (equal '(1 . 3) (company--scrollbar-bounds 4 5 11))))

;;; Template

(ert-deftest company-template-removed-after-the-last-jump ()
  (with-temp-buffer
    (insert "{ }")
    (goto-char 2)
    (let ((tpl (company-template-declare-template (point) (1- (point-max)))))
      (save-excursion
        (dotimes (i 2)
          (insert " ")
          (company-template-add-field tpl (point) "foo")))
      (company-call 'template-forward-field)
      (should (= 3 (point)))
      (company-call 'template-forward-field)
      (should (= 7 (point)))
      (company-call 'template-forward-field)
      (should (= 11 (point)))
      (should (zerop (length (overlay-get tpl 'company-template-fields))))
      (should (null (overlay-buffer tpl))))))

(ert-deftest company-template-removed-after-input-and-jump ()
  (with-temp-buffer
    (insert "{ }")
    (goto-char 2)
    (let ((tpl (company-template-declare-template (point) (1- (point-max)))))
      (save-excursion
        (insert " ")
        (company-template-add-field tpl (point) "bar"))
      (company-call 'template-move-to-first tpl)
      (should (= 3 (point)))
      (dolist (c (string-to-list "tee"))
        (let ((last-command-event c))
          (company-call 'self-insert-command 1)))
      (should (string= "{ tee }" (buffer-string)))
      (should (overlay-buffer tpl))
      (company-call 'template-forward-field)
      (should (= 7 (point)))
      (should (null (overlay-buffer tpl))))))

(defun company-call (name &rest args)
  (let* ((maybe (intern (format "company-%s" name)))
         (command (if (fboundp maybe) maybe name)))
    (let ((this-command command))
      (run-hooks 'pre-command-hook))
    (apply command args)
    (let ((this-command command))
      (run-hooks 'post-command-hook))))

(ert-deftest company-template-c-like-templatify ()
  (with-temp-buffer
    (let ((text "foo(int a, short b)"))
      (insert text)
      (company-template-c-like-templatify text)
      (should (equal "foo(arg0, arg1)" (buffer-string)))
      (should (looking-at "arg0"))
      (should (equal "int a"
                     (overlay-get (company-template-field-at) 'display))))))

(ert-deftest company-template-c-like-templatify-trims-after-closing-paren ()
  (with-temp-buffer
    (let ((text "foo(int a, short b)!@ #1334 a"))
      (insert text)
      (company-template-c-like-templatify text)
      (should (equal "foo(arg0, arg1)" (buffer-string)))
      (should (looking-at "arg0")))))

;;; Elisp

(defmacro company-elisp-with-buffer (contents &rest body)
  (declare (indent 0))
  `(with-temp-buffer
     (insert ,contents)
     (setq major-mode 'emacs-lisp-mode)
     (re-search-backward "|")
     (replace-match "")
     (let ((company-elisp-detect-function-context t))
       ,@body)))

(ert-deftest company-elisp-candidates-predicate ()
  (company-elisp-with-buffer
    "(foo ba|)"
    (should (eq (company-elisp--candidates-predicate "ba")
                'boundp))
    (should (eq (let (company-elisp-detect-function-context)
                  (company-elisp--candidates-predicate "ba"))
                'company-elisp--predicate)))
  (company-elisp-with-buffer
    "(foo| )"
    (should (eq (company-elisp--candidates-predicate "foo")
                'fboundp))
    (should (eq (let (company-elisp-detect-function-context)
                  (company-elisp--candidates-predicate "foo"))
                'company-elisp--predicate)))
  (company-elisp-with-buffer
    "(foo 'b|)"
    (should (eq (company-elisp--candidates-predicate "b")
                'company-elisp--predicate))))

(ert-deftest company-elisp-candidates-predicate-in-docstring ()
  (company-elisp-with-buffer
   "(def foo () \"Doo be doo `ide|"
   (should (eq 'company-elisp--predicate
               (company-elisp--candidates-predicate "ide")))))

;; This one's also an integration test.
(ert-deftest company-elisp-candidates-recognizes-binding-form ()
  (let ((company-elisp-detect-function-context t)
        (obarray [when what whelp])
        (what 1)
        (whelp 2)
        (wisp 3))
    (company-elisp-with-buffer
      "(let ((foo 7) (wh| )))"
      (should (equal '("what" "whelp")
                     (company-elisp-candidates "wh"))))
    (company-elisp-with-buffer
      "(cond ((null nil) (wh| )))"
      (should (equal '("when")
                     (company-elisp-candidates "wh"))))))

(ert-deftest company-elisp-candidates-predicate-binding-without-value ()
  (loop for (text prefix predicate) in '(("(let (foo|" "foo" boundp)
                                         ("(let (foo (bar|" "bar" boundp)
                                         ("(let (foo) (bar|" "bar" fboundp))
        do
        (eval `(company-elisp-with-buffer
                 ,text
                 (should (eq ',predicate
                             (company-elisp--candidates-predicate ,prefix)))))))

(ert-deftest company-elisp-finds-vars ()
  (let ((obarray [boo bar baz backquote])
        (boo t)
        (bar t)
        (baz t))
    (should (equal '("bar" "baz")
                   (company-elisp--globals "ba" 'boundp)))))

(ert-deftest company-elisp-finds-functions ()
  (let ((obarray [when what whelp])
        (what t)
        (whelp t))
    (should (equal '("when")
                   (company-elisp--globals "wh" 'fboundp)))))

(ert-deftest company-elisp-finds-things ()
  (let ((obarray [when what whelp])
        (what t)
        (whelp t))
    (should (equal '("what" "whelp" "when")
                   (sort (company-elisp--globals "wh" 'company-elisp--predicate)
                         'string<)))))

(ert-deftest company-elisp-locals-vars ()
  (company-elisp-with-buffer
    "(let ((foo 5) (bar 6))
       (cl-labels ((borg ()))
         (lambda (boo baz)
           b|)))"
    (should (equal '("bar" "baz" "boo")
                   (company-elisp--locals "b" nil)))))

(ert-deftest company-elisp-locals-single-var ()
  (company-elisp-with-buffer
    "(dotimes (itk 100)
       (dolist (item items)
         it|))"
    (should (equal '("itk" "item")
                   (company-elisp--locals "it" nil)))))

(ert-deftest company-elisp-locals-funs ()
  (company-elisp-with-buffer
    "(cl-labels ((foo ())
                 (fee ()))
       (let ((fun 4))
         (f| )))"
    (should (equal '("fee" "foo")
                   (sort (company-elisp--locals "f" t) 'string<)))))

(ert-deftest company-elisp-locals-skips-current-varlist ()
  (company-elisp-with-buffer
    "(let ((foo 1)
           (f| )))"
    (should (null (company-elisp--locals "f" nil)))))

(ert-deftest company-elisp-show-locals-first ()
  (company-elisp-with-buffer
    "(let ((floo 1)
           (flop 2)
           (flee 3))
       fl|)"
    (let ((obarray [float-pi]))
      (let (company-elisp-show-locals-first)
        (should (eq nil (company-elisp 'sorted))))
      (let ((company-elisp-show-locals-first t))
        (should (eq t (company-elisp 'sorted)))
        (should (equal '("flee" "floo" "flop" "float-pi")
                       (company-elisp-candidates "fl")))))))

(ert-deftest company-elisp-candidates-no-duplicates ()
  (company-elisp-with-buffer
    "(let ((float-pi 4))
       f|)"
    (let ((obarray [float-pi])
          (company-elisp-show-locals-first t))
      (should (equal '("float-pi") (company-elisp-candidates "f"))))))

(ert-deftest company-elisp-shouldnt-complete-defun-name ()
  (company-elisp-with-buffer
    "(defun foob|)"
    (should (null (company-elisp 'prefix)))))

(ert-deftest company-elisp-should-complete-def-call ()
  (company-elisp-with-buffer
    "(defu|"
    (should (equal "defu" (company-elisp 'prefix)))))

(ert-deftest company-elisp-should-complete-in-defvar ()
  ;; It will also complete the var name, at least for now.
  (company-elisp-with-buffer
    "(defvar abc de|"
    (should (equal "de" (company-elisp 'prefix)))))

(ert-deftest company-elisp-shouldnt-complete-in-defun-arglist ()
  (company-elisp-with-buffer
    "(defsubst foobar (ba|"
    (should (null (company-elisp 'prefix)))))

(ert-deftest company-elisp-prefix-in-defun-body ()
  (company-elisp-with-buffer
    "(defun foob ()|)"
    (should (equal "" (company-elisp 'prefix)))))

;;; Clang

(ert-deftest company-clang-objc-templatify ()
  (with-temp-buffer
    (let ((text "createBookWithTitle:andAuthor:"))
      (insert text)
      (company-clang-objc-templatify text)
      (should (equal "createBookWithTitle:arg0 andAuthor:arg1" (buffer-string)))
      (should (looking-at "arg0"))
      (should (null (overlay-get (company-template-field-at) 'display))))))<|MERGE_RESOLUTION|>--- conflicted
+++ resolved
@@ -350,11 +350,13 @@
             (company-candidates '("123" "45" "67"))
             (company-tooltip-align-annotations t))
         (company-pseudo-tooltip-show-at-point (point))
-        (let ((ov company-pseudo-tooltip-overlay))
+        (let ((ov company-pseudo-tooltip-overlay)
+              (lines (overlay-get company-pseudo-tooltip-overlay 'company-line-overlays)))
           ;; With margins.
           (should (eq (overlay-get ov 'company-width) 13))
-          (should (string= (overlay-get ov 'company-after)
-                           " 123     (4) \n 45          \n 67 (891011) \n")))))))
+          (should (string= (overlay-get (pop lines) 'company-line) " 123     (4) "))
+          (should (string= (overlay-get (pop lines) 'company-line) " 45          "))
+          (should (string= (overlay-get (pop lines) 'company-line) " 67 (891011) ")))))))
 
 (ert-deftest company-create-lines-shows-numbers ()
   (let ((company-show-numbers t)
@@ -363,8 +365,6 @@
     (should (equal '(" x 1 " " y 2 " " z 3 ")
                    (company--create-lines 0 999)))))
 
-<<<<<<< HEAD
-=======
 (ert-deftest company-create-lines-truncates-annotations ()
   (let* ((ww (company--window-width))
          (data `(("1" . "(123)")
@@ -387,49 +387,6 @@
                            (format " 3 (444%s " (make-string (- ww 8) ?4)))
                      (company--create-lines 0 999))))))
 
-(ert-deftest company-column-with-composition ()
-  (with-temp-buffer
-    (insert "lambda ()")
-    (compose-region 1 (1+ (length "lambda")) "\\")
-    (should (= (company--column) 4))))
-
-(ert-deftest company-column-with-line-prefix ()
-  (with-temp-buffer
-    (insert "foo")
-    (put-text-property (point-min) (point) 'line-prefix "  ")
-    (should (= (company--column) 5))))
-
-(ert-deftest company-column-wth-line-prefix-on-empty-line ()
-  (with-temp-buffer
-    (insert "\n")
-    (forward-char -1)
-    (put-text-property (point-min) (point-max) 'line-prefix "  ")
-    (should (= (company--column) 2))))
-
-(ert-deftest company-plainify ()
-  (let ((tab-width 8))
-    (should (equal-including-properties
-             (company-plainify "\tabc\td\t")
-             (concat "        "
-                     "abc     "
-                     "d       "))))
-  (should (equal-including-properties
-           (company-plainify (propertize "foobar" 'line-prefix "-*-"))
-           "-*-foobar")))
-
-(ert-deftest company-modify-line ()
-  (let ((str "-*-foobar"))
-    (should (equal-including-properties
-             (company-modify-line str "zz" 4)
-             "-*-fzzbar"))
-    (should (equal-including-properties
-             (company-modify-line str "xx" 0)
-             "xx-foobar"))
-    (should (equal-including-properties
-             (company-modify-line str "zz" 10)
-             "-*-foobar zz"))))
-
->>>>>>> 050f675c
 (ert-deftest company-scrollbar-bounds ()
   (should (equal nil (company--scrollbar-bounds 0 3 3)))
   (should (equal nil (company--scrollbar-bounds 0 4 3)))
