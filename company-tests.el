;;; company-tests.el --- company-mode tests

;; Copyright (C) 2011, 2013-2014  Free Software Foundation, Inc.

;; Author: Nikolaj Schumacher

;; This file is part of GNU Emacs.

;; GNU Emacs is free software: you can redistribute it and/or modify
;; it under the terms of the GNU General Public License as published by
;; the Free Software Foundation, either version 3 of the License, or
;; (at your option) any later version.

;; GNU Emacs is distributed in the hope that it will be useful,
;; but WITHOUT ANY WARRANTY; without even the implied warranty of
;; MERCHANTABILITY or FITNESS FOR A PARTICULAR PURPOSE.  See the
;; GNU General Public License for more details.

;; You should have received a copy of the GNU General Public License
;; along with GNU Emacs.  If not, see <http://www.gnu.org/licenses/>.


;;; Commentary:
;;

;;; Code:

(eval-when-compile (require 'cl))
(require 'ert)
(require 'company)
(require 'company-keywords)
(require 'company-elisp)
(require 'company-clang)

;;; Core

(ert-deftest company-sorted-keywords ()
  "Test that keywords in `company-keywords-alist' are in alphabetical order."
  (dolist (pair company-keywords-alist)
    (when (consp (cdr pair))
      (let ((prev (cadr pair)))
        (dolist (next (cddr pair))
          (should (not (equal prev next)))
          (should (string< prev next))
          (setq prev next))))))

(ert-deftest company-good-prefix ()
  (let ((company-minimum-prefix-length 5)
        company--explicit-action)
    (should (eq t (company--good-prefix-p "!@#$%")))
    (should (eq nil (company--good-prefix-p "abcd")))
    (should (eq nil (company--good-prefix-p 'stop)))
    (should (eq t (company--good-prefix-p '("foo" . 5))))
    (should (eq nil (company--good-prefix-p '("foo" . 4))))))

(ert-deftest company-multi-backend-with-lambdas ()
  (let ((company-backend
         (list (lambda (command &optional arg &rest ignore)
                 (case command
                   (prefix "z")
                   (candidates '("a" "b"))))
               (lambda (command &optional arg &rest ignore)
                 (case command
                   (prefix "z")
                   (candidates '("c" "d")))))))
    (should (equal (company-call-backend 'candidates "z") '("a" "b" "c" "d")))))

(ert-deftest company-begin-backend-failure-doesnt-break-company-backends ()
  (with-temp-buffer
    (insert "a")
    (company-mode)
    (should-error
     (company-begin-backend (lambda (command &rest ignore))))
    (let (company-frontends
          (company-backends
           (list (lambda (command &optional arg)
                   (case command
                     (prefix "a")
                     (candidates '("a" "ab" "ac")))))))
      (let (this-command)
        (company-call 'complete))
      (should (eq 3 company-candidates-length)))))

(ert-deftest company-require-match-explicit ()
  (with-temp-buffer
    (insert "ab")
    (company-mode)
    (let (company-frontends
          (company-require-match 'company-explicit-action-p)
          (company-backends
           (list (lambda (command &optional arg)
                   (case command
                     (prefix (buffer-substring (point-min) (point)))
                     (candidates '("abc" "abd")))))))
      (let (this-command)
        (company-complete))
      (let ((last-command-event ?e))
        (company-call 'self-insert-command 1))
      (should (eq 2 company-candidates-length))
      (should (eq 3 (point))))))

(ert-deftest company-dont-require-match-when-idle ()
  (with-temp-buffer
    (insert "ab")
    (company-mode)
    (let (company-frontends
          (company-require-match 'company-explicit-action-p)
          (company-backends
           (list (lambda (command &optional arg)
                   (case command
                     (prefix (buffer-substring (point-min) (point)))
                     (candidates '("abc" "abd")))))))
      (company-idle-begin (current-buffer) (selected-window)
                          (buffer-chars-modified-tick) (point))
      (let ((last-command-event ?e))
        (company-call 'self-insert-command 1))
      (should (eq nil company-candidates-length))
      (should (eq 4 (point))))))

(ert-deftest company-should-complete-whitelist ()
  (with-temp-buffer
    (insert "ab")
    (company-mode)
    (let (company-frontends
          company-begin-commands
          (company-backends
           (list (lambda (command &optional arg)
                   (case command
                     (prefix (buffer-substring (point-min) (point)))
                     (candidates '("abc" "abd")))))))
      (let ((company-continue-commands nil))
        (let (this-command)
          (company-complete))
        (company-call 'backward-delete-char 1)
        (should (null company-candidates-length)))
      (let ((company-continue-commands '(backward-delete-char)))
        (let (this-command)
          (company-complete))
        (company-call 'backward-delete-char 1)
        (should (eq 2 company-candidates-length))))))

(ert-deftest company-should-complete-blacklist ()
  (with-temp-buffer
    (insert "ab")
    (company-mode)
    (let (company-frontends
          company-begin-commands
          (company-backends
           (list (lambda (command &optional arg)
                   (case command
                     (prefix (buffer-substring (point-min) (point)))
                     (candidates '("abc" "abd")))))))
      (let ((company-continue-commands '(not backward-delete-char)))
        (let (this-command)
          (company-complete))
        (company-call 'backward-delete-char 1)
        (should (null company-candidates-length)))
      (let ((company-continue-commands '(not backward-delete-char-untabify)))
        (let (this-command)
          (company-complete))
        (company-call 'backward-delete-char 1)
        (should (eq 2 company-candidates-length))))))

(ert-deftest company-auto-complete-explicit ()
  (with-temp-buffer
    (insert "ab")
    (company-mode)
    (let (company-frontends
          (company-auto-complete 'company-explicit-action-p)
          (company-auto-complete-chars '(? ))
          (company-backends
           (list (lambda (command &optional arg)
                   (case command
                     (prefix (buffer-substring (point-min) (point)))
                     (candidates '("abcd" "abef")))))))
      (let (this-command)
        (company-complete))
      (let ((last-command-event ? ))
        (company-call 'self-insert-command 1))
      (should (string= "abcd " (buffer-string))))))

(ert-deftest company-no-auto-complete-when-idle ()
  (with-temp-buffer
    (insert "ab")
    (company-mode)
    (let (company-frontends
          (company-auto-complete 'company-explicit-action-p)
          (company-auto-complete-chars '(? ))
          (company-backends
           (list (lambda (command &optional arg)
                   (case command
                     (prefix (buffer-substring (point-min) (point)))
                     (candidates '("abcd" "abef")))))))
      (company-idle-begin (current-buffer) (selected-window)
                          (buffer-chars-modified-tick) (point))
      (let ((last-command-event ? ))
        (company-call 'self-insert-command 1))
      (should (string= "ab " (buffer-string))))))

(ert-deftest company-clears-explicit-action-when-no-matches ()
  (with-temp-buffer
    (company-mode)
    (let (company-frontends
          company-backends)
      (company-call 'manual-begin) ;; fails
      (should (null company-candidates))
      (should (null (company-explicit-action-p))))))

(ert-deftest company-ignore-case-replaces-prefix ()
  (with-temp-buffer
    (company-mode)
    (let (company-frontends
          company-end-of-buffer-workaround
          (company-backends
           (list (lambda (command &optional arg)
                   (case command
                     (prefix (buffer-substring (point-min) (point)))
                     (candidates '("abcd" "abef"))
                     (ignore-case t))))))
      (insert "A")
      (let (this-command)
        (company-complete))
      (should (string= "ab" (buffer-string)))
      (delete-char -2)
      (insert "A") ; hack, to keep it in one test
      (company-complete-selection)
      (should (string= "abcd" (buffer-string))))))

(ert-deftest company-ignore-case-with-keep-prefix ()
  (with-temp-buffer
    (insert "AB")
    (company-mode)
    (let (company-frontends
          (company-backends
           (list (lambda (command &optional arg)
                   (case command
                     (prefix (buffer-substring (point-min) (point)))
                     (candidates '("abcd" "abef"))
                     (ignore-case 'keep-prefix))))))
      (let (this-command)
        (company-complete))
      (company-complete-selection)
      (should (string= "ABcd" (buffer-string))))))

(ert-deftest company-non-prefix-completion ()
  (with-temp-buffer
    (insert "tc")
    (company-mode)
    (let (company-frontends
          company-end-of-buffer-workaround
          (company-backends
           (list (lambda (command &optional arg)
                   (case command
                     (prefix (buffer-substring (point-min) (point)))
                     (candidates '("tea-cup" "teal-color")))))))
      (let (this-command)
        (company-complete))
      (should (string= "tc" (buffer-string)))
      (company-complete-selection)
      (should (string= "tea-cup" (buffer-string))))))

(ert-deftest company-pseudo-tooltip-does-not-get-displaced ()
  :tags '(interactive)
  (with-temp-buffer
    (save-window-excursion
      (set-window-buffer nil (current-buffer))
      (save-excursion (insert " ff"))
      (company-mode)
      (let ((company-frontends '(company-pseudo-tooltip-frontend))
            (company-begin-commands '(self-insert-command))
            (company-backends
             (list (lambda (c &optional arg)
                     (case c (prefix "") (candidates '("a" "b" "c")))))))
        (let (this-command)
          (company-call 'complete))
        (company-call 'open-line 1)
        (let ((lines (overlay-get company-pseudo-tooltip-overlay 'company-line-overlays)))
          (should (eq 2 (overlay-start (pop lines))))
          (should (eq 6 (overlay-start (pop lines))))
          (should (eq 7 (overlay-start (pop lines)))))))))

(ert-deftest company-pseudo-tooltip-show ()
  :tags '(interactive)
  (with-temp-buffer
    (save-window-excursion
    (set-window-buffer nil (current-buffer))
    (setq tab-width 8)
    (insert "aaaa\n  bb\n\tccccccc\nddd")
    (search-backward "bb")
    (let ((col (company--column))
          (company-candidates-length 3)
          (company-candidates '("123" "45" "67890")))
      (company-pseudo-tooltip-show-at-point (point))
      (let ((ov company-pseudo-tooltip-overlay))
        ;; With margins.
        (should (eq (overlay-get ov 'company-width) 7))
        ;; FIXME: Make it 2?
        (should (eq (overlay-get ov 'company-height) 3))
        (should (eq (overlay-get ov 'company-column) col))
        )
      (company-pseudo-tooltip-hide)
      (should (string= (buffer-substring-no-properties (point-min) (point-max))
                       "aaaa\n  bb\n\tccccccc\nddd"))))))

(ert-deftest company-preview-show-with-annotations ()
  :tags '(interactive)
  (with-temp-buffer
    (save-window-excursion
      (set-window-buffer nil (current-buffer))
      (save-excursion (insert "\n"))
      (let ((company-candidates-length 1)
            (company-candidates '("123")))
        (company-preview-show-at-point (point))
        (let ((ov company-preview-overlay))
          (should (string= (overlay-get ov 'display) "123\n")))))))

(ert-deftest company-pseudo-tooltip-show-with-annotations ()
  :tags '(interactive)
  (with-temp-buffer
    (save-window-excursion
      (set-window-buffer nil (current-buffer))
      (insert " ")
      (save-excursion (insert "\n"))
      (let ((company-candidates-length 2)
            (company-backend (lambda (action &optional arg &rest _ignore)
                               (when (eq action 'annotation)
                                 (cdr (assoc arg '(("123" . "(4)")))))))
            (company-candidates '("123" "45")))
        (company-pseudo-tooltip-show-at-point (point))
        (let ((ov company-pseudo-tooltip-overlay)
              (lines (overlay-get company-pseudo-tooltip-overlay 'company-line-overlays)))
          ;; With margins.
          (should (eq (overlay-get ov 'company-width) 8))
          (should (string= (overlay-get (pop lines) 'company-line) " 123(4) "))
          (should (string= (overlay-get (pop lines) 'company-line) " 45     ")))))))

(ert-deftest company-create-lines-shows-numbers ()
  (let ((company-show-numbers t)
        (company-candidates '("x" "y" "z"))
        (company-candidates-length 3))
    (should (equal '(" x 1 " " y 2 " " z 3 ")
                   (company--create-lines 0 999)))))

<<<<<<< HEAD
=======
(ert-deftest company-create-lines-truncates-annotations ()
  (let* ((ww (company--window-width))
         (data `(("1" . "(123)")
                 ("2" . nil)
                 ("3" . ,(concat "(" (make-string (- ww 2) ?4) ")"))))
         (company-candidates (mapcar #'car data))
         (company-candidates-length 3)
         (company-tooltip-margin 1)
         (company-backend (lambda (cmd &optional arg)
                            (when (eq cmd 'annotation)
                              (cdr (assoc arg data))))))
    (should (equal (list (format " 1(123)%s " (company-space-string (- ww 8)))
                         (format " 2%s " (company-space-string (- ww 3)))
                         (format " 3(444%s " (make-string (- ww 7) ?4)))
                   (company--create-lines 0 999)))))

(ert-deftest company-column-with-composition ()
  (with-temp-buffer
    (insert "lambda ()")
    (compose-region 1 (1+ (length "lambda")) "\\")
    (should (= (company--column) 4))))

(ert-deftest company-column-with-line-prefix ()
  (with-temp-buffer
    (insert "foo")
    (put-text-property (point-min) (point) 'line-prefix "  ")
    (should (= (company--column) 5))))

(ert-deftest company-column-wth-line-prefix-on-empty-line ()
  (with-temp-buffer
    (insert "\n")
    (forward-char -1)
    (put-text-property (point-min) (point-max) 'line-prefix "  ")
    (should (= (company--column) 2))))

(ert-deftest company-plainify ()
  (let ((tab-width 8))
    (should (equal-including-properties
             (company-plainify "\tabc\td\t")
             (concat "        "
                     "abc     "
                     "d       "))))
  (should (equal-including-properties
           (company-plainify (propertize "foobar" 'line-prefix "-*-"))
           "-*-foobar")))

(ert-deftest company-modify-line ()
  (let ((str "-*-foobar"))
    (should (equal-including-properties
             (company-modify-line str "zz" 4)
             "-*-fzzbar"))
    (should (equal-including-properties
             (company-modify-line str "xx" 0)
             "xx-foobar"))
    (should (equal-including-properties
             (company-modify-line str "zz" 10)
             "-*-foobar zz"))))

>>>>>>> 13f971a3
(ert-deftest company-scrollbar-bounds ()
  (should (equal nil (company--scrollbar-bounds 0 3 3)))
  (should (equal nil (company--scrollbar-bounds 0 4 3)))
  (should (equal '(0 . 0) (company--scrollbar-bounds 0 1 2)))
  (should (equal '(1 . 1) (company--scrollbar-bounds 2 2 4)))
  (should (equal '(2 . 3) (company--scrollbar-bounds 7 4 12)))
  (should (equal '(1 . 2) (company--scrollbar-bounds 3 4 12)))
  (should (equal '(1 . 3) (company--scrollbar-bounds 4 5 11))))

;;; Template

(ert-deftest company-template-removed-after-the-last-jump ()
  (with-temp-buffer
    (insert "{ }")
    (goto-char 2)
    (let ((tpl (company-template-declare-template (point) (1- (point-max)))))
      (save-excursion
        (dotimes (i 2)
          (insert " ")
          (company-template-add-field tpl (point) "foo")))
      (company-call 'template-forward-field)
      (should (= 3 (point)))
      (company-call 'template-forward-field)
      (should (= 7 (point)))
      (company-call 'template-forward-field)
      (should (= 11 (point)))
      (should (zerop (length (overlay-get tpl 'company-template-fields))))
      (should (null (overlay-buffer tpl))))))

(ert-deftest company-template-removed-after-input-and-jump ()
  (with-temp-buffer
    (insert "{ }")
    (goto-char 2)
    (let ((tpl (company-template-declare-template (point) (1- (point-max)))))
      (save-excursion
        (insert " ")
        (company-template-add-field tpl (point) "bar"))
      (company-call 'template-move-to-first tpl)
      (should (= 3 (point)))
      (dolist (c (string-to-list "tee"))
        (let ((last-command-event c))
          (company-call 'self-insert-command 1)))
      (should (string= "{ tee }" (buffer-string)))
      (should (overlay-buffer tpl))
      (company-call 'template-forward-field)
      (should (= 7 (point)))
      (should (null (overlay-buffer tpl))))))

(defun company-call (name &rest args)
  (let* ((maybe (intern (format "company-%s" name)))
         (command (if (fboundp maybe) maybe name)))
    (let ((this-command command))
      (run-hooks 'pre-command-hook))
    (apply command args)
    (let ((this-command command))
      (run-hooks 'post-command-hook))))

(ert-deftest company-template-c-like-templatify ()
  (with-temp-buffer
    (let ((text "foo(int a, short b)"))
      (insert text)
      (company-template-c-like-templatify text)
      (should (equal "foo(arg0, arg1)" (buffer-string)))
      (should (looking-at "arg0"))
      (should (equal "int a"
                     (overlay-get (company-template-field-at) 'display))))))

(ert-deftest company-template-c-like-templatify-trims-after-closing-paren ()
  (with-temp-buffer
    (let ((text "foo(int a, short b)!@ #1334 a"))
      (insert text)
      (company-template-c-like-templatify text)
      (should (equal "foo(arg0, arg1)" (buffer-string)))
      (should (looking-at "arg0")))))

;;; Elisp

(defmacro company-elisp-with-buffer (contents &rest body)
  (declare (indent 0))
  `(with-temp-buffer
     (insert ,contents)
     (setq major-mode 'emacs-lisp-mode)
     (re-search-backward "|")
     (replace-match "")
     (let ((company-elisp-detect-function-context t))
       ,@body)))

(ert-deftest company-elisp-candidates-predicate ()
  (company-elisp-with-buffer
    "(foo ba|)"
    (should (eq (company-elisp--candidates-predicate "ba")
                'boundp))
    (should (eq (let (company-elisp-detect-function-context)
                  (company-elisp--candidates-predicate "ba"))
                'company-elisp--predicate)))
  (company-elisp-with-buffer
    "(foo| )"
    (should (eq (company-elisp--candidates-predicate "foo")
                'fboundp))
    (should (eq (let (company-elisp-detect-function-context)
                  (company-elisp--candidates-predicate "foo"))
                'company-elisp--predicate)))
  (company-elisp-with-buffer
    "(foo 'b|)"
    (should (eq (company-elisp--candidates-predicate "b")
                'company-elisp--predicate))))

(ert-deftest company-elisp-candidates-predicate-in-docstring ()
  (company-elisp-with-buffer
   "(def foo () \"Doo be doo `ide|"
   (should (eq 'company-elisp--predicate
               (company-elisp--candidates-predicate "ide")))))

;; This one's also an integration test.
(ert-deftest company-elisp-candidates-recognizes-binding-form ()
  (let ((company-elisp-detect-function-context t)
        (obarray [when what whelp])
        (what 1)
        (whelp 2)
        (wisp 3))
    (company-elisp-with-buffer
      "(let ((foo 7) (wh| )))"
      (should (equal '("what" "whelp")
                     (company-elisp-candidates "wh"))))
    (company-elisp-with-buffer
      "(cond ((null nil) (wh| )))"
      (should (equal '("when")
                     (company-elisp-candidates "wh"))))))

(ert-deftest company-elisp-candidates-predicate-binding-without-value ()
  (loop for (text prefix predicate) in '(("(let (foo|" "foo" boundp)
                                         ("(let (foo (bar|" "bar" boundp)
                                         ("(let (foo) (bar|" "bar" fboundp))
        do
        (eval `(company-elisp-with-buffer
                 ,text
                 (should (eq ',predicate
                             (company-elisp--candidates-predicate ,prefix)))))))

(ert-deftest company-elisp-finds-vars ()
  (let ((obarray [boo bar baz backquote])
        (boo t)
        (bar t)
        (baz t))
    (should (equal '("bar" "baz")
                   (company-elisp--globals "ba" 'boundp)))))

(ert-deftest company-elisp-finds-functions ()
  (let ((obarray [when what whelp])
        (what t)
        (whelp t))
    (should (equal '("when")
                   (company-elisp--globals "wh" 'fboundp)))))

(ert-deftest company-elisp-finds-things ()
  (let ((obarray [when what whelp])
        (what t)
        (whelp t))
    (should (equal '("what" "whelp" "when")
                   (sort (company-elisp--globals "wh" 'company-elisp--predicate)
                         'string<)))))

(ert-deftest company-elisp-locals-vars ()
  (company-elisp-with-buffer
    "(let ((foo 5) (bar 6))
       (cl-labels ((borg ()))
         (lambda (boo baz)
           b|)))"
    (should (equal '("bar" "baz" "boo")
                   (company-elisp--locals "b" nil)))))

(ert-deftest company-elisp-locals-single-var ()
  (company-elisp-with-buffer
    "(dotimes (itk 100)
       (dolist (item items)
         it|))"
    (should (equal '("itk" "item")
                   (company-elisp--locals "it" nil)))))

(ert-deftest company-elisp-locals-funs ()
  (company-elisp-with-buffer
    "(cl-labels ((foo ())
                 (fee ()))
       (let ((fun 4))
         (f| )))"
    (should (equal '("fee" "foo")
                   (sort (company-elisp--locals "f" t) 'string<)))))

(ert-deftest company-elisp-locals-skips-current-varlist ()
  (company-elisp-with-buffer
    "(let ((foo 1)
           (f| )))"
    (should (null (company-elisp--locals "f" nil)))))

(ert-deftest company-elisp-show-locals-first ()
  (company-elisp-with-buffer
    "(let ((floo 1)
           (flop 2)
           (flee 3))
       fl|)"
    (let ((obarray [float-pi]))
      (let (company-elisp-show-locals-first)
        (should (eq nil (company-elisp 'sorted))))
      (let ((company-elisp-show-locals-first t))
        (should (eq t (company-elisp 'sorted)))
        (should (equal '("flee" "floo" "flop" "float-pi")
                       (company-elisp-candidates "fl")))))))

(ert-deftest company-elisp-candidates-no-duplicates ()
  (company-elisp-with-buffer
    "(let ((float-pi 4))
       f|)"
    (let ((obarray [float-pi])
          (company-elisp-show-locals-first t))
      (should (equal '("float-pi") (company-elisp-candidates "f"))))))

(ert-deftest company-elisp-shouldnt-complete-defun-name ()
  (company-elisp-with-buffer
    "(defun foob|)"
    (should (null (company-elisp 'prefix)))))

(ert-deftest company-elisp-should-complete-def-call ()
  (company-elisp-with-buffer
    "(defu|"
    (should (equal "defu" (company-elisp 'prefix)))))

(ert-deftest company-elisp-should-complete-in-defvar ()
  ;; It will also complete the var name, at least for now.
  (company-elisp-with-buffer
    "(defvar abc de|"
    (should (equal "de" (company-elisp 'prefix)))))

(ert-deftest company-elisp-shouldnt-complete-in-defun-arglist ()
  (company-elisp-with-buffer
    "(defsubst foobar (ba|"
    (should (null (company-elisp 'prefix)))))

(ert-deftest company-elisp-prefix-in-defun-body ()
  (company-elisp-with-buffer
    "(defun foob ()|)"
    (should (equal "" (company-elisp 'prefix)))))

;;; Clang

(ert-deftest company-clang-objc-templatify ()
  (with-temp-buffer
    (let ((text "createBookWithTitle:andAuthor:"))
      (insert text)
      (company-clang-objc-templatify text)
      (should (equal "createBookWithTitle:arg0 andAuthor:arg1" (buffer-string)))
      (should (looking-at "arg0"))
      (should (null (overlay-get (company-template-field-at) 'display))))))<|MERGE_RESOLUTION|>--- conflicted
+++ resolved
@@ -341,67 +341,6 @@
     (should (equal '(" x 1 " " y 2 " " z 3 ")
                    (company--create-lines 0 999)))))
 
-<<<<<<< HEAD
-=======
-(ert-deftest company-create-lines-truncates-annotations ()
-  (let* ((ww (company--window-width))
-         (data `(("1" . "(123)")
-                 ("2" . nil)
-                 ("3" . ,(concat "(" (make-string (- ww 2) ?4) ")"))))
-         (company-candidates (mapcar #'car data))
-         (company-candidates-length 3)
-         (company-tooltip-margin 1)
-         (company-backend (lambda (cmd &optional arg)
-                            (when (eq cmd 'annotation)
-                              (cdr (assoc arg data))))))
-    (should (equal (list (format " 1(123)%s " (company-space-string (- ww 8)))
-                         (format " 2%s " (company-space-string (- ww 3)))
-                         (format " 3(444%s " (make-string (- ww 7) ?4)))
-                   (company--create-lines 0 999)))))
-
-(ert-deftest company-column-with-composition ()
-  (with-temp-buffer
-    (insert "lambda ()")
-    (compose-region 1 (1+ (length "lambda")) "\\")
-    (should (= (company--column) 4))))
-
-(ert-deftest company-column-with-line-prefix ()
-  (with-temp-buffer
-    (insert "foo")
-    (put-text-property (point-min) (point) 'line-prefix "  ")
-    (should (= (company--column) 5))))
-
-(ert-deftest company-column-wth-line-prefix-on-empty-line ()
-  (with-temp-buffer
-    (insert "\n")
-    (forward-char -1)
-    (put-text-property (point-min) (point-max) 'line-prefix "  ")
-    (should (= (company--column) 2))))
-
-(ert-deftest company-plainify ()
-  (let ((tab-width 8))
-    (should (equal-including-properties
-             (company-plainify "\tabc\td\t")
-             (concat "        "
-                     "abc     "
-                     "d       "))))
-  (should (equal-including-properties
-           (company-plainify (propertize "foobar" 'line-prefix "-*-"))
-           "-*-foobar")))
-
-(ert-deftest company-modify-line ()
-  (let ((str "-*-foobar"))
-    (should (equal-including-properties
-             (company-modify-line str "zz" 4)
-             "-*-fzzbar"))
-    (should (equal-including-properties
-             (company-modify-line str "xx" 0)
-             "xx-foobar"))
-    (should (equal-including-properties
-             (company-modify-line str "zz" 10)
-             "-*-foobar zz"))))
-
->>>>>>> 13f971a3
 (ert-deftest company-scrollbar-bounds ()
   (should (equal nil (company--scrollbar-bounds 0 3 3)))
   (should (equal nil (company--scrollbar-bounds 0 4 3)))
