--- conflicted
+++ resolved
@@ -572,12 +572,6 @@
   :type '(choice (const :tag "off" nil)
                  (const :tag "on" t)))
 
-<<<<<<< HEAD
-=======
-(defvar company-end-of-buffer-workaround t
-  "Work around a visualization bug when completing at the end of the buffer.
-The work-around consists of adding a newline.")
-
 (defvar company-async-wait 0.03
   "Pause between checks to see if the value's been set when turning an
 asynchronous call into synchronous.")
@@ -585,7 +579,6 @@
 (defvar company-async-timeout 2
   "Maximum wait time for a value to be set during asynchronous call.")
 
->>>>>>> d2269a13
 ;;; mode ;;;;;;;;;;;;;;;;;;;;;;;;;;;;;;;;;;;;;;;;;;;;;;;;;;;;;;;;;;;;;;;;;;;;;;;
 
 (defvar company-mode-map (make-sparse-keymap)
@@ -1302,7 +1295,6 @@
   (let* ((after (if company-backend
                     (cdr (member company-backend company-backends))
                   company-backends))
-<<<<<<< HEAD
          (before (if company-backend
                      (cdr (member company-backend (reverse company-backends)))
                    nil))
@@ -1316,16 +1308,6 @@
         (return t)))
     (when (and company-candidates search)
       (company-search-restore search t)))
-=======
-         (before (cdr (member company-backend (reverse company-backends))))
-         (next (if backward
-                   (append before (reverse after))
-                 (append after (reverse before)))))
-    (company-cancel)
-    (cl-dolist (backend next)
-      (when (ignore-errors (company-begin-backend backend))
-        (cl-return t))))
->>>>>>> d2269a13
   (unless company-candidates
     (error "No other back-end")))
 
@@ -1447,7 +1429,6 @@
                             (company-init-backend backend)))
                   (funcall backend 'prefix))
               (company--multi-backend-adapter backend 'prefix)))
-<<<<<<< HEAD
       (cond
        ((company--good-prefix-p prefix)
         (setq prefix (or (car-safe prefix) prefix)
@@ -1470,26 +1451,6 @@
        ((and (eq prefix 'stop)
              (not (company-explicit-action-p)))
         (return nil))))))
-=======
-      (when prefix
-        (when (company--good-prefix-p prefix)
-          (setq company-prefix (company--prefix-str prefix)
-                company-backend backend
-                c (company-calculate-candidates company-prefix))
-          ;; t means complete/unique.  We don't start, so no hooks.
-          (if (not (consp c))
-              (when company--manual-action
-                (message "No completion found"))
-            (when company--manual-action
-              (setq company--manual-prefix prefix))
-            (when (symbolp backend)
-              (setq company-lighter (concat " " (symbol-name backend))))
-            (company-update-candidates c)
-            (run-hook-with-args 'company-completion-started-hook
-                                (company-explicit-action-p))
-            (company-call-frontends 'show)))
-        (cl-return c)))))
->>>>>>> d2269a13
 
 (defun company-begin ()
   (or (and company-candidates (company--continue))
@@ -1605,7 +1566,6 @@
 (defvar company-search-old-selection 0)
 (make-variable-buffer-local 'company-search-old-selection)
 
-<<<<<<< HEAD
 (defvar company-search-saved-candidates nil)
 (make-variable-buffer-local 'company-search-saved-candidates)
 
@@ -1634,15 +1594,6 @@
                        (push (cons str score) new)))))
         new)
     candidates))
-=======
-(defun company-search (text lines)
-  (let ((quoted (regexp-quote text))
-        (i 0))
-    (cl-dolist (line lines)
-      (when (string-match quoted line (length company-prefix))
-        (cl-return i))
-      (cl-incf i))))
->>>>>>> d2269a13
 
 (defsubst company-search-update-string (str)
   (company-search-assert-enabled)
@@ -2173,11 +2124,7 @@
 
   limit)
 
-<<<<<<< HEAD
 (defun company-tooltip--simple-update-offset (selection limit)
-=======
-(defun company-tooltip--simple-update-offset (selection _num-lines limit)
->>>>>>> d2269a13
   (setq company-tooltip-offset
         (if (< selection company-tooltip-offset)
             selection
@@ -2262,7 +2209,6 @@
     (company-flx-propertize line score margin selected)))
 
 ;;; replace
-<<<<<<< HEAD
 (defsubst company--window-width ()
   (- (window-width)
      (cond
@@ -2274,76 +2220,6 @@
       (t (1+ (let ((margins (window-margins)))
                (+ (or (car margins) 0)
                   (or (cdr margins) 0))))))))
-=======
-
-(defun company-buffer-lines (beg end)
-  (goto-char beg)
-  (let (lines)
-    (while (and (= 1 (vertical-motion 1))
-                (<= (point) end))
-      (let ((bound (min end (1- (point)))))
-        ;; A visual line can contain several physical lines (e.g. with outline's
-        ;; folding overlay).  Take only the first one.
-        (push (buffer-substring beg
-                                (save-excursion
-                                  (goto-char beg)
-                                  (re-search-forward "$" bound 'move)
-                                  (point)))
-              lines))
-      (setq beg (point)))
-    (unless (eq beg end)
-      (push (buffer-substring beg end) lines))
-    (nreverse lines)))
-
-(defun company-modify-line (old new offset)
-  (concat (company-safe-substring old 0 offset)
-          new
-          (company-safe-substring old (+ offset (length new)))))
-
-(defsubst company--length-limit (lst limit)
-  (if (nthcdr limit lst)
-      limit
-    (length lst)))
-
-(defun company--replacement-string (lines old column nl &optional align-top)
-  (cl-decf column company-tooltip-margin)
-
-  (let ((width (length (car lines)))
-        (remaining-cols (- (+ (company--window-width) (window-hscroll))
-                           column)))
-    (when (> width remaining-cols)
-      (cl-decf column (- width remaining-cols))))
-
-  (let ((offset (and (< column 0) (- column)))
-        new)
-    (when offset
-      (setq column 0))
-    (when align-top
-      ;; untouched lines first
-      (dotimes (_ (- (length old) (length lines)))
-        (push (pop old) new)))
-    ;; length into old lines.
-    (while old
-      (push (company-modify-line (pop old)
-                                 (company--offset-line (pop lines) offset)
-                                 column) new))
-    ;; Append whole new lines.
-    (while lines
-      (push (concat (company-space-string column)
-                    (company--offset-line (pop lines) offset))
-            new))
-
-    (let ((str (concat (when nl "\n")
-                       (mapconcat 'identity (nreverse new) "\n")
-                       "\n")))
-      (font-lock-append-text-property 0 (length str) 'face 'default str)
-      str)))
-
-(defun company--offset-line (line offset)
-  (if (and offset line)
-      (substring line offset)
-    line))
->>>>>>> d2269a13
 
 (defun company--create-lines (selection limit)
   (let ((len company-candidates-length)
@@ -2468,24 +2344,6 @@
   (let ((edges (window-inside-edges)))
     (- (nth 3 edges) (nth 1 edges))))
 
-<<<<<<< HEAD
-=======
-(defsubst company--window-width ()
-  (let ((ww (window-width)))
-    ;; Account for the line continuation column.
-    (when (zerop (cadr (window-fringes)))
-      (cl-decf ww))
-    (unless (or (display-graphic-p)
-                (version< "24.3.1" emacs-version))
-      ;; Emacs 24.3 and earlier included margins
-      ;; in window-width when in TTY.
-      (cl-decf ww
-               (let ((margins (window-margins)))
-                 (+ (or (car margins) 0)
-                    (or (cdr margins) 0)))))
-    ww))
-
->>>>>>> d2269a13
 (defun company--pseudo-tooltip-height ()
   "Calculate the appropriate tooltip height.
 Returns a negative number if the tooltip should be displayed above point."
