--- conflicted
+++ resolved
@@ -564,9 +564,6 @@
                  (const :tag "immediate (0)" 0)
                  (number :tag "seconds")))
 
-<<<<<<< HEAD
-(defcustom company-begin-commands '(self-insert-command)
-=======
 (defcustom company-begin-commands '(self-insert-command
                                     org-self-insert-command
                                     orgtbl-self-insert-command
@@ -574,7 +571,6 @@
                                     c-electric-colon
                                     c-electric-lt-gt
                                     c-electric-slash)
->>>>>>> 125a4dad
   "A list of commands after which idle completion is allowed.
 If this is t, it can show completions after any command except a few from a
 pre-defined list.  See `company-idle-delay'.
@@ -643,12 +639,8 @@
     (define-key keymap (kbd "RET") 'company-complete-selection)
     (define-key keymap [tab] 'company-complete-common)
     (define-key keymap (kbd "TAB") 'company-complete-common)
-<<<<<<< HEAD
-    (define-key keymap (kbd "M-d") 'company-show-doc-buffer)
-=======
     (define-key keymap (kbd "<f1>") 'company-show-doc-buffer)
     (define-key keymap (kbd "C-h") 'company-show-doc-buffer)
->>>>>>> 125a4dad
     (define-key keymap "\C-w" 'company-show-location)
     (define-key keymap "\C-s" 'company-search-candidates)
     (define-key keymap "\C-\M-s" 'company-filter-candidates)
@@ -857,13 +849,6 @@
 (defun company-input-noop ()
   (push 'company-dummy-event unread-command-events))
 
-<<<<<<< HEAD
-(defun company--column (&optional pos)
-  (save-excursion
-    (when pos (goto-char pos))
-    (+ (car (posn-col-row (posn-at-point)))
-       (window-hscroll))))
-=======
 (defun company--posn-col-row (posn)
   (let ((col (car (posn-col-row posn)))
         ;; `posn-col-row' doesn't work well with lines of different height.
@@ -876,10 +861,12 @@
 
 (defun company--col-row (&optional pos)
   (company--posn-col-row (posn-at-point pos)))
->>>>>>> 125a4dad
 
 (defun company--row (&optional pos)
   (cdr (company--col-row pos)))
+
+(defun company--column (&optional pos)
+  (car (company--col-row pos)))
 
 ;;; backends ;;;;;;;;;;;;;;;;;;;;;;;;;;;;;;;;;;;;;;;;;;;;;;;;;;;;;;;;;;;;;;;;;;;
 
@@ -933,11 +920,11 @@
     (if (not (eq (car-safe value) :async))
         value
       (let ((res 'trash)
-            (start (time-to-seconds)))
+            (start (float-time)))
         (funcall (cdr value)
                  (lambda (result) (setq res result)))
         (while (eq res 'trash)
-          (if (> (- (time-to-seconds) start) company-async-timeout)
+          (if (> (- (float-time) start) company-async-timeout)
               (error "Company: Back-end %s async timeout with args %s"
                      backend args)
             (sleep-for company-async-wait)))
@@ -1563,7 +1550,6 @@
         ;; t means complete/unique.  We don't start, so no hooks.
         (if (not (consp c))
             (when company--manual-action
-<<<<<<< HEAD
               (message "No completion found"))
           (setq company-prefix prefix)
           (when company--manual-action
@@ -1578,24 +1564,11 @@
        ((and (eq prefix 'stop)
              (not (company-explicit-action-p)))
         (cl-return nil))))))
-=======
-              (setq company--manual-prefix prefix))
-            (company-update-candidates c)
-            (run-hook-with-args 'company-completion-started-hook
-                                (company-explicit-action-p))
-            (company-call-frontends 'show)))
-        (cl-return c)))))
->>>>>>> 125a4dad
 
 (defun company--perform ()
   (or (and company-candidates (company--continue))
       (and (company--should-complete) (company--begin-new)))
-<<<<<<< HEAD
   (when company-candidates
-=======
-  (if (not company-candidates)
-      (setq company-backend nil)
->>>>>>> 125a4dad
     (setq company-point (point)
           company--point-max (point-max))
     (company-ensure-emulation-alist)
@@ -1607,34 +1580,6 @@
     (company-call-frontends 'update)))
 
 (defun company-cancel (&optional result)
-<<<<<<< HEAD
-  (when company-prefix
-    (if (stringp result)
-        (progn
-          (company-call-backend 'pre-completion result)
-          (run-hook-with-args 'company-completion-finished-hook result)
-          (company-call-backend 'post-completion result))
-      (run-hook-with-args 'company-completion-cancelled-hook result)))
-  (setq company-backend nil
-        company-prefix nil
-        company-candidates nil
-        company-candidates-length nil
-        company-candidates-cache nil
-        company-candidates-predicate nil
-        company-common nil
-        company-selection 0
-        company-selection-changed nil
-        company--manual-action nil
-        company--manual-prefix nil
-        company-lighter company-default-lighter
-        company--point-max nil
-        company-point nil)
-  (when company-timer
-    (cancel-timer company-timer))
-  (company-search-mode 0)
-  (company-call-frontends 'hide)
-  (company-enable-overriding-keymap nil)
-=======
   (unwind-protect
       (when company-prefix
         (if (stringp result)
@@ -1661,7 +1606,6 @@
     (company-search-mode 0)
     (company-call-frontends 'hide)
     (company-enable-overriding-keymap nil))
->>>>>>> 125a4dad
   ;; Make return value explicit.
   nil)
 
@@ -1739,12 +1683,8 @@
 
 ;;; search ;;;;;;;;;;;;;;;;;;;;;;;;;;;;;;;;;;;;;;;;;;;;;;;;;;;;;;;;;;;;;;;;;;;;;
 
-<<<<<<< HEAD
 (require 'flx)
 
-(defvar company-search-string nil)
-(make-variable-buffer-local 'company-search-string)
-=======
 (defvar-local company-search-string "")
 
 (defvar company-search-lighter '(" "
@@ -1752,47 +1692,40 @@
                                  ": \""
                                  company-search-string
                                  "\""))
->>>>>>> 125a4dad
 
 (defvar-local company-search-filtering nil
   "Non-nil to filter the completion candidates by the search string")
 
 (defvar-local company--search-old-selection 0)
-
-(defvar-local company--search-old-changed nil)
-
-<<<<<<< HEAD
-(defvar company-search-saved-candidates nil)
-(make-variable-buffer-local 'company-search-saved-candidates)
-
-(defsubst company-search-score (candidates)
+(defvar-local company--search-saved-candidates nil)
+
+(defun company-search-score (candidates)
   (if (> (length company-search-string) 0)
-      (mapcar (lambda (item)
-                (if (cdr item)
-                    (cons (car item)
-                          (flx-score (company-strip-prefix (car item))
-                                     company-search-string
-                                     flx-strings-cache))
-                  item))
-              candidates)
+    (mapcar (lambda (item)
+              (if (stringp item)
+                (propertize item 'score
+                            (flx-score (company-strip-prefix item)
+                                       company-search-string
+                                       flx-strings-cache) item)
+                item))
+            candidates)
     candidates))
 
-(defsubst company-filter-score (candidates)
+(defun company-filter-score (candidates)
   (if (> (length company-search-string) 0)
       (let (new)
         (cl-loop for item in candidates
-                 do (when (cdr item)
-                      (let* ((str (car item))
-                             (score (flx-score (company-strip-prefix str)
+                 do (when (stringp item)
+                      (let* ((score (flx-score (company-strip-prefix item)
                                                company-search-string
                                                flx-strings-cache)))
                         (when score
-                          (push (cons str score) new)))))
+                          (push (propertize item 'score score) new)))))
         new)
     candidates))
 
 (defsubst company-search-update-string (str)
-  (company-search-assert-enabled)
+  (company--search-assert-enabled)
   (if str
       (setq company-search-string
             (concat (or company-search-string "") str))
@@ -1806,8 +1739,10 @@
         company-candidates candidates))
 
 (defun company-search-sort-predicate (a b)
-  (and (not (null (cdr a)))
-       (or (null (cdr b)) (> (cadr a) (cadr b)))))
+  (let ((scra (get-text-property 0 'score a))
+        (scrb (get-text-property 0 'score b)))
+    (and (not (null scra))
+         (or (null scrb) (> (car scra) (car scrb))))))
 
 (defun company-search-restore (str &optional filter)
   (company-search-update-string str)
@@ -1831,7 +1766,7 @@
       (ding)
     (company-search-update-string nil)
     (company-search-update-candidates
-     (sort (company-search-score company-search-saved-candidates)
+     (sort (company-search-score company--search-saved-candidates)
            'company-search-sort-predicate))
     (company-call-frontends 'update)))
 
@@ -1849,133 +1784,34 @@
       (ding)
     (company-search-update-string nil)
     (company-search-update-candidates
-     (sort (company-filter-score company-search-saved-candidates)
+     (sort (company-filter-score company--search-saved-candidates)
            'company-search-sort-predicate))
     (company-call-frontends 'update)))
 
 (defun company-search-kill-others ()
   "Limit the completion candidates to the ones matching the search string."
   (interactive)
-  (company-search-assert-enabled)
+  (company--search-assert-enabled)
   (let (new)
     (cl-loop for item in company-candidates
-             do (when (cdr item)
-                  (push (car item) new)))
+             do (when (and (stringp item) (> (length item) 0))
+                  (push item new)))
     (company-update-candidates (nreverse new)))
   (company-search-mode 0)
   (company-call-frontends 'update))
-=======
-(defun company--search (text lines)
-  (let ((quoted (regexp-quote text))
-        (i 0))
-    (cl-dolist (line lines)
-      (when (string-match quoted line (length company-prefix))
-        (cl-return i))
-      (cl-incf i))))
-
-(defun company-search-keypad ()
-  (interactive)
-  (let* ((name (symbol-name last-command-event))
-         (last-command-event (aref name (1- (length name)))))
-    (company-search-printing-char)))
-
-(defun company-search-printing-char ()
-  (interactive)
-  (company--search-assert-enabled)
-  (let ((ss (concat company-search-string (string last-command-event))))
-    (when company-search-filtering
-      (company--search-update-predicate ss))
-    (company--search-update-string ss)))
-
-(defun company--search-update-predicate (&optional ss)
-  (let* ((company-candidates-predicate
-          (and (not (string= ss ""))
-               company-search-filtering
-               (lambda (candidate) (string-match ss candidate))))
-         (cc (company-calculate-candidates company-prefix)))
-    (unless cc (error "No match"))
-    (company-update-candidates cc)))
-
-(defun company--search-update-string (new)
-  (let* ((pos (company--search new (nthcdr company-selection company-candidates))))
-    (if (null pos)
-        (ding)
-      (setq company-search-string new)
-      (company-set-selection (+ company-selection pos) t))))
-
-(defun company--search-assert-input ()
-  (company--search-assert-enabled)
-  (when (string= company-search-string "")
-    (error "Empty search string")))
-
-(defun company-search-repeat-forward ()
-  "Repeat the incremental search in completion candidates forward."
-  (interactive)
-  (company--search-assert-input)
-  (let ((pos (company--search company-search-string
-                              (cdr (nthcdr company-selection
-                                           company-candidates)))))
-    (if (null pos)
-        (ding)
-      (company-set-selection (+ company-selection pos 1) t))))
-
-(defun company-search-repeat-backward ()
-  "Repeat the incremental search in completion candidates backwards."
-  (interactive)
-  (company--search-assert-input)
-  (let ((pos (company--search company-search-string
-                              (nthcdr (- company-candidates-length
-                                         company-selection)
-                                      (reverse company-candidates)))))
-    (if (null pos)
-        (ding)
-      (company-set-selection (- company-selection pos 1) t))))
-
-(defun company-search-toggle-filtering ()
-  "Toggle `company-search-filtering'."
-  (interactive)
-  (company--search-assert-enabled)
-  (setq company-search-filtering (not company-search-filtering))
-  (let ((ss company-search-string))
-    (company--search-update-predicate ss)
-    (company--search-update-string ss)))
->>>>>>> 125a4dad
 
 (defun company-search-abort ()
   "Abort searching the completion candidates."
   (interactive)
-<<<<<<< HEAD
-  (company-set-selection company-search-old-selection t)
-  (company-update-candidates (mapcar #'car company-search-saved-candidates))
+  (company-set-selection company--search-old-selection t)
   (company-search-mode 0)
   (company-call-frontends 'update))
-
-(defun company-search-other-char ()
-  (interactive)
-  (company-search-assert-enabled)
-  (setq company-candidates (mapcar #'car company-candidates))
-=======
-  (company--search-assert-enabled)
-  (company-search-mode 0)
-  (company-set-selection company--search-old-selection t)
-  (setq company-selection-changed company--search-old-changed))
 
 (defun company-search-other-char ()
   (interactive)
   (company--search-assert-enabled)
->>>>>>> 125a4dad
   (company-search-mode 0)
   (company--unread-last-input))
-
-(defun company-search-delete-char ()
-  (interactive)
-  (company--search-assert-enabled)
-  (if (string= company-search-string "")
-      (ding)
-    (let ((ss (substring company-search-string 0 -1)))
-      (when company-search-filtering
-        (company--search-update-predicate ss))
-      (company--search-update-string ss))))
 
 (defvar company-search-map
   (let ((i 0)
@@ -2013,15 +1849,11 @@
     (define-key keymap (kbd "DEL") 'company-search-delete-char)
     (define-key keymap [backspace] 'company-search-delete-char)
     (define-key keymap "\C-g" 'company-search-abort)
-<<<<<<< HEAD
-    (define-key keymap "\C-o" 'company-search-kill-others)
-=======
     (define-key keymap "\C-s" 'company-search-repeat-forward)
     (define-key keymap "\C-r" 'company-search-repeat-backward)
     (define-key keymap "\C-o" 'company-search-toggle-filtering)
     (dotimes (i 10)
       (define-key keymap (read-kbd-macro (format "M-%d" i)) 'company-complete-number))
->>>>>>> 125a4dad
     keymap)
   "Keymap used for incrementally searching the completion candidates.")
 
@@ -2033,31 +1865,15 @@
   (if company-search-mode
       (if (or company--manual-action (company-manual-begin))
           (progn
-<<<<<<< HEAD
-            (setq company-search-old-selection company-selection
-                  company-search-saved-candidates
-                  (mapcar (lambda (a) (cons a (list 0 t))) company-candidates)
-                  company-candidates company-search-saved-candidates)
+            (setq company--search-old-selection company-selection
+                  company--search-saved-candidates
+                  (copy-sequence company-candidates))
             (company-call-frontends 'update))
         (setq company-search-mode nil))
     (kill-local-variable 'company-search-string)
     (kill-local-variable 'company-search-lighter)
-    (kill-local-variable 'company-search-old-selection)
-    (kill-local-variable 'company-search-saved-candidates)
-=======
-            (setq company--search-old-selection company-selection
-                  company--search-old-changed company-selection-changed)
-            (company-call-frontends 'update)
-            (company-enable-overriding-keymap company-search-map))
-        (setq company-search-mode nil))
-    (kill-local-variable 'company-search-string)
-    (kill-local-variable 'company-search-filtering)
     (kill-local-variable 'company--search-old-selection)
-    (kill-local-variable 'company--search-old-changed)
-    (when company-backend
-      (company--search-update-predicate "")
-      (company-call-frontends 'update))
->>>>>>> 125a4dad
+    (kill-local-variable 'company--search-saved-candidates)
     (company-enable-overriding-keymap company-active-map)))
 
 (defun company--search-assert-enabled ()
@@ -2156,8 +1972,6 @@
     (company-abort)
     (company--unread-last-input)))
 
-<<<<<<< HEAD
-=======
 (defun company-next-page ()
   "Select the candidate one page further."
   (interactive)
@@ -2172,11 +1986,6 @@
     (company-set-selection (- company-selection
                               company-tooltip-limit))))
 
-(defvar company-pseudo-tooltip-overlay)
-
-(defvar company-tooltip-offset)
-
->>>>>>> 125a4dad
 (defun company--inside-tooltip-p (event-col-row row height)
   (let* ((ovl company-pseudo-tooltip-overlay)
          (column (overlay-get ovl 'company-column))
@@ -2500,13 +2309,6 @@
 
 ;;; pseudo-tooltip ;;;;;;;;;;;;;;;;;;;;;;;;;;;;;;;;;;;;;;;;;;;;;;;;;;;;;;;;;;;;;
 
-<<<<<<< HEAD
-=======
-(defvar-local company-pseudo-tooltip-overlay nil)
-
-(defvar-local company-tooltip-offset 0)
-
->>>>>>> 125a4dad
 (defun company-tooltip--lines-update-offset (selection num-lines limit)
   (cl-decf limit 2)
   (setq company-tooltip-offset
@@ -2527,7 +2329,7 @@
 
   limit)
 
-(defun company-tooltip--simple-update-offset (selection limit)
+(defun company-tooltip--simple-update-offset (selection _num-lines limit)
   (setq company-tooltip-offset
         (if (< selection company-tooltip-offset)
             selection
@@ -2540,8 +2342,7 @@
   (* (/ (+ arg tab-width) tab-width) tab-width))
 
 (defun company-flx-propertize (line score &optional margin selected)
-  (unless (or (null score)
-              (eq t (cadr score)))
+  (unless (or (null score) (eq t (cadr score)))
     (unless margin (setq margin 0))
     (let* ((prefix (length company-prefix))
            (block-started (+ prefix margin (cadr score)))
@@ -2559,8 +2360,8 @@
       (put-text-property block-started  (1+ last-char) 'face flx-face line)))
   line)
 
-(defun company-fill-propertize (value annotation width selected
-                                      left right &optional score)
+(defun company-fill-propertize (value annotation width selected left right
+                                      &optional score)
   (let* ((margin (length left))
          (common (or (company-call-backend 'match value)
                      (if company-common
@@ -2605,16 +2406,6 @@
                              mouse-face company-tooltip-mouse)
                            line))
     (when selected
-<<<<<<< HEAD
-      (add-text-properties 0 width '(face company-tooltip-selection
-                                          mouse-face company-tooltip-selection)
-                           line)
-      (add-text-properties margin common
-                           '(face company-tooltip-common-selection
-                                  mouse-face company-tooltip-selection)
-                           line))
-    (company-flx-propertize line score margin selected)))
-=======
       (if (and (not (string= company-search-string ""))
                (string-match (regexp-quote company-search-string) value
                              (length company-prefix)))
@@ -2632,8 +2423,7 @@
                              '(face company-tooltip-common-selection
                                mouse-face company-tooltip-selection)
                              line)))
-    line))
->>>>>>> 125a4dad
+    (company-flx-propertize line score margin selected)))
 
 (defun company--clean-string (str)
   (replace-regexp-in-string
@@ -2655,19 +2445,6 @@
    str))
 
 ;;; replace
-<<<<<<< HEAD
-(defsubst company--window-width ()
-  (- (window-width)
-     (cond
-      ((display-graphic-p) 0)
-      ;; Account for the line continuation column.
-      ((version< "24.3.1" emacs-version) 1)
-      ;; Emacs 24.3 and earlier included margins
-      ;; in window-width when in TTY.
-      (t (1+ (let ((margins (window-margins)))
-               (+ (or (car margins) 0)
-                  (or (cdr margins) 0))))))))
-=======
 
 (defun company-buffer-lines (beg end)
   (goto-char beg)
@@ -2771,7 +2548,6 @@
   (if (and offset line)
       (substring line offset)
     line))
->>>>>>> 125a4dad
 
 (defun company--create-lines (selection limit)
   (let ((len company-candidates-length)
@@ -2791,7 +2567,7 @@
     ;; Scroll to offset.
     (if (eq company-tooltip-offset-display 'lines)
         (setq limit (company-tooltip--lines-update-offset selection len limit))
-      (company-tooltip--simple-update-offset selection limit))
+      (company-tooltip--simple-update-offset selection len limit))
 
     (cond
      ((eq company-tooltip-offset-display 'scrollbar)
@@ -2815,13 +2591,7 @@
 
     (dotimes (_ len)
       (let* ((value (pop lines-copy))
-<<<<<<< HEAD
              (str (company-reformat (if (consp value) (car value) value)))
-             (annotation (company-call-backend 'annotation str)))
-        (when (and annotation company-tooltip-align-annotations)
-          ;; `lisp-completion-at-point' adds a space.
-          (setq annotation (comment-string-strip annotation t nil)))
-=======
              (annotation (company-call-backend 'annotation value)))
         (setq value (company--clean-string (company-reformat value)))
         (when annotation
@@ -2829,7 +2599,6 @@
             ;; `lisp-completion-at-point' adds a space.
             (setq annotation (comment-string-strip annotation t nil)))
           (setq annotation (company--clean-string annotation)))
->>>>>>> 125a4dad
         (push (cons value annotation) items)
         (setq width (max (+ (string-width str)
                             (if (and annotation company-tooltip-align-annotations)
@@ -2851,17 +2620,11 @@
 
       (dotimes (i len)
         (let* ((item (pop items))
-<<<<<<< HEAD
-               (str (car item)) score
-=======
                (str (car item))
->>>>>>> 125a4dad
+               (score (get-text-property 0 'score str))
                (annotation (cdr item))
                (right (company-space-string company-tooltip-margin))
                (width width))
-          (when (consp str)
-              (setq score (cdr str)
-                    str (car str)))
           (when (< numbered 10)
             (cl-decf width 2)
             (cl-incf numbered)
@@ -2902,13 +2665,6 @@
 
 ;; show
 
-<<<<<<< HEAD
-(defsubst company--window-inner-height ()
-  (let ((edges (window-inside-edges)))
-    (- (nth 3 edges) (nth 1 edges))))
-
-=======
->>>>>>> 125a4dad
 (defun company--pseudo-tooltip-height ()
   "Calculate the appropriate tooltip height.
 Returns a negative number if the tooltip should be displayed above point."
@@ -2990,7 +2746,6 @@
 current window."
   (company-pseudo-tooltip-hide)
   (save-excursion
-<<<<<<< HEAD
     (let* ((aline (car lines))
            (width (if aline (string-width aline) 0))
            (height (length lines))
@@ -3066,53 +2821,6 @@
                       (vertical-motion 0)
                       (company--create-line-overlay adjcol line ovl)))))
     (overlay-put company-pseudo-tooltip-overlay 'company-width width)))
-=======
-
-    (let* ((height (company--pseudo-tooltip-height))
-           above)
-
-      (when (< height 0)
-        (setq row (+ row height -1)
-              above t))
-
-      (let* ((nl (< (move-to-window-line row) row))
-             (beg (point))
-             (end (save-excursion
-                    (move-to-window-line (+ row (abs height)))
-                    (point)))
-             (ov (make-overlay (if nl beg (1- beg)) end nil t))
-             (args (list (mapcar 'company-plainify
-                                 (company-buffer-lines beg end))
-                         column nl above)))
-
-        (setq company-pseudo-tooltip-overlay ov)
-        (overlay-put ov 'company-replacement-args args)
-
-        (let ((lines (company--create-lines selection (abs height))))
-          (overlay-put ov 'company-display
-                       (apply 'company--replacement-string lines args))
-          (overlay-put ov 'company-width (string-width (car lines))))
-
-        (overlay-put ov 'company-column column)
-        (overlay-put ov 'company-height height)))))
-
-(defun company-pseudo-tooltip-show-at-point (pos column-offset)
-  (let* ((col-row (company--col-row pos))
-         (col (- (car col-row) column-offset)))
-    (when (< col 0) (setq col 0))
-    (company-pseudo-tooltip-show (1+ (cdr col-row)) col company-selection)))
-
-(defun company-pseudo-tooltip-edit (selection)
-  (let* ((height (overlay-get company-pseudo-tooltip-overlay 'company-height))
-         (lines  (company--create-lines selection (abs height))))
-    (overlay-put company-pseudo-tooltip-overlay 'company-width
-                 (string-width (car lines)))
-    (overlay-put company-pseudo-tooltip-overlay 'company-display
-                 (apply 'company--replacement-string
-                        lines
-                        (overlay-get company-pseudo-tooltip-overlay
-                                     'company-replacement-args)))))
->>>>>>> 125a4dad
 
 (defun company-pseudo-tooltip-hide ()
   (when company-pseudo-tooltip-overlay
@@ -3137,7 +2845,6 @@
   (overlay-put overlay 'display nil))
 
 (defun company-pseudo-tooltip-hide-temporarily ()
-<<<<<<< HEAD
   (when company-pseudo-tooltip-overlay
     (mapc 'company-pseudo-tooltip-hide-line
           (overlay-get company-pseudo-tooltip-overlay
@@ -3169,43 +2876,12 @@
     (mapc 'company-pseudo-tooltip-unhide-line
           (overlay-get company-pseudo-tooltip-overlay
                        'company-line-overlays))))
-=======
-  (when (overlayp company-pseudo-tooltip-overlay)
-    (overlay-put company-pseudo-tooltip-overlay 'invisible nil)
-    (overlay-put company-pseudo-tooltip-overlay 'after-string nil)))
-
-(defun company-pseudo-tooltip-unhide ()
-  (when company-pseudo-tooltip-overlay
-    (let* ((ov company-pseudo-tooltip-overlay)
-           (disp (overlay-get ov 'company-display)))
-      ;; Beat outline's folding overlays, at least.
-      (overlay-put ov 'priority 1)
-      ;; `display' could be better (http://debbugs.gnu.org/18285), but it
-      ;; doesn't work when the overlay is empty, which is what happens at eob.
-      ;; It also seems to interact badly with `cursor'.
-      ;; We deal with priorities by having the overlay start before the newline.
-      (overlay-put ov 'after-string disp)
-      (overlay-put ov 'invisible t)
-      (overlay-put ov 'window (selected-window)))))
-
-(defun company-pseudo-tooltip-guard ()
-  (cons
-   (save-excursion (beginning-of-visual-line))
-   (let ((ov company-pseudo-tooltip-overlay)
-         (overhang (save-excursion (end-of-visual-line)
-                                   (- (line-end-position) (point)))))
-     (when (>= (overlay-get ov 'company-height) 0)
-       (cons
-        (buffer-substring-no-properties (point) (overlay-start ov))
-        (when (>= overhang 0) overhang))))))
->>>>>>> 125a4dad
 
 (defun company-pseudo-tooltip-frontend (command)
   "`company-mode' front-end similar to a tooltip but based on overlays."
   (cl-case command
     (pre-command (company-pseudo-tooltip-hide-temporarily))
     (post-command
-<<<<<<< HEAD
      (let ((old-height (if (overlayp company-pseudo-tooltip-overlay)
                            (overlay-get company-pseudo-tooltip-overlay
                                         'company-height)
@@ -3220,21 +2896,6 @@
          ;; Redraw needed.
          (company-pseudo-tooltip-show-at-point (- (point)
                                                   (length company-prefix)))))
-=======
-     (unless (when (overlayp company-pseudo-tooltip-overlay)
-              (let* ((ov company-pseudo-tooltip-overlay)
-                     (old-height (overlay-get ov 'company-height))
-                     (new-height (company--pseudo-tooltip-height)))
-                (and
-                 (>= (* old-height new-height) 0)
-                 (>= (abs old-height) (abs new-height))
-                 (equal (company-pseudo-tooltip-guard)
-                        (overlay-get ov 'company-guard)))))
-       ;; Redraw needed.
-       (company-pseudo-tooltip-show-at-point (point) (length company-prefix))
-       (overlay-put company-pseudo-tooltip-overlay
-                    'company-guard (company-pseudo-tooltip-guard)))
->>>>>>> 125a4dad
      (company-pseudo-tooltip-unhide))
     (hide (company-pseudo-tooltip-hide)
           (setq company-tooltip-offset 0))
@@ -3254,7 +2915,6 @@
 (defun company-preview-show-at-point (pos)
   (company-preview-hide)
 
-<<<<<<< HEAD
   (setq company-preview-overlay (make-overlay pos (1+ pos)))
 
   (let ((completion (nth company-selection company-candidates))
@@ -3262,9 +2922,6 @@
     (when (consp completion)
       (setq score (cdr completion)
             completion (car completion)))
-=======
-  (let ((completion (nth company-selection company-candidates)))
->>>>>>> 125a4dad
     (setq completion (propertize completion 'face 'company-preview))
     (add-text-properties 0 (length company-common)
                          '(face company-preview-common) completion)
@@ -3274,7 +2931,6 @@
 
     (and (equal pos (point))
          (not (equal completion ""))
-<<<<<<< HEAD
          (add-text-properties 0 1 '(cursor t) completion))
 
     (if (eobp)
@@ -3283,28 +2939,6 @@
                    (concat completion (buffer-substring pos (1+ pos)))))
     (overlay-put company-preview-overlay 'priority 100)
     (overlay-put company-preview-overlay 'window (selected-window))))
-=======
-         (add-text-properties 0 1 '(cursor 1) completion))
-
-    (let* ((beg pos)
-           (pto company-pseudo-tooltip-overlay)
-           (ptf-workaround (and
-                            pto
-                            (char-before pos)
-                            (eq pos (overlay-start pto)))))
-      ;; Try to accomodate for the pseudo-tooltip overlay,
-      ;; which may start at the same position if it's at eol.
-      (when ptf-workaround
-        (cl-decf beg)
-        (setq completion (concat (buffer-substring beg pos) completion)))
-
-      (setq company-preview-overlay (make-overlay beg pos))
-
-      (let ((ov company-preview-overlay))
-        (overlay-put ov (if ptf-workaround 'display 'after-string)
-                     completion)
-        (overlay-put ov 'window (selected-window))))))
->>>>>>> 125a4dad
 
 (defun company-preview-hide ()
   (when company-preview-overlay
