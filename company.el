;;; company.el --- Modular text completion framework  -*- lexical-binding: t -*-

;; Copyright (C) 2009-2015  Free Software Foundation, Inc.

;; Author: Nikolaj Schumacher
;; Maintainer: Dmitry Gutov <dgutov@yandex.ru>
;; URL: http://company-mode.github.io/
;; Version: 0.9.0-cvs
;; Keywords: abbrev, convenience, matching
;; Package-Requires: ((emacs "24.1") (cl-lib "0.5"))

;; This file is part of GNU Emacs.

;; GNU Emacs is free software: you can redistribute it and/or modify
;; it under the terms of the GNU General Public License as published by
;; the Free Software Foundation, either version 3 of the License, or
;; (at your option) any later version.

;; GNU Emacs is distributed in the hope that it will be useful,
;; but WITHOUT ANY WARRANTY; without even the implied warranty of
;; MERCHANTABILITY or FITNESS FOR A PARTICULAR PURPOSE.  See the
;; GNU General Public License for more details.

;; You should have received a copy of the GNU General Public License
;; along with GNU Emacs.  If not, see <http://www.gnu.org/licenses/>.

;;; Commentary:
;;
;; Company is a modular completion mechanism.  Modules for retrieving completion
;; candidates are called back-ends, modules for displaying them are front-ends.
;;
;; Company comes with many back-ends, e.g. `company-elisp'.  These are
;; distributed in separate files and can be used individually.
;;
;; Place company.el and the back-ends you want to use in a directory and add the
;; following to your .emacs:
;; (add-to-list 'load-path "/path/to/company")
;; (autoload 'company-mode "company" nil t)
;;
;; Enable company-mode with M-x company-mode.  For further information look at
;; the documentation for `company-mode' (C-h f company-mode RET)
;;
;; If you want to start a specific back-end, call it interactively or use
;; `company-begin-backend'.  For example:
;; M-x company-abbrev will prompt for and insert an abbrev.
;;
;; To write your own back-end, look at the documentation for `company-backends'.
;; Here is a simple example completing "foo":
;;
;; (defun company-my-backend (command &optional arg &rest ignored)
;;   (pcase command
;;     (`prefix (when (looking-back "foo\\>")
;;               (match-string 0)))
;;     (`candidates (list "foobar" "foobaz" "foobarbaz"))
;;     (`meta (format "This value is named %s" arg))))
;;
;; Sometimes it is a good idea to mix several back-ends together, for example to
;; enrich gtags with dabbrev-code results (to emulate local variables).
;; To do this, add a list with both back-ends as an element in company-backends.
;;
;;; Change Log:
;;
;; See NEWS.md in the repository.

;;; Code:

(require 'cl-lib)
(require 'newcomment)

;; FIXME: Use `user-error'.
(add-to-list 'debug-ignored-errors "^.* frontend cannot be used twice$")
(add-to-list 'debug-ignored-errors "^Echo area cannot be used twice$")
(add-to-list 'debug-ignored-errors "^No \\(document\\|loc\\)ation available$")
(add-to-list 'debug-ignored-errors "^Company not ")
(add-to-list 'debug-ignored-errors "^No candidate number ")
(add-to-list 'debug-ignored-errors "^Cannot complete at point$")
(add-to-list 'debug-ignored-errors "^No other back-end$")

;;; Compatibility
(eval-and-compile
  ;; `defvar-local' for Emacs 24.2 and below
  (unless (fboundp 'defvar-local)
    (defmacro defvar-local (var val &optional docstring)
      "Define VAR as a buffer-local variable with default value VAL.
Like `defvar' but additionally marks the variable as being automatically
buffer-local wherever it is set."
      (declare (debug defvar) (doc-string 3))
      `(progn
         (defvar ,var ,val ,docstring)
         (make-variable-buffer-local ',var)))))

(defgroup company nil
  "Extensible inline text completion mechanism"
  :group 'abbrev
  :group 'convenience
  :group 'matching)

(defface company-tooltip
  '((default :foreground "black"
      :weight normal
      :underline nil :overline nil :strike-through nil)
    (((class color) (min-colors 88) (background light))
     (:background "cornsilk"))
    (((class color) (min-colors 88) (background dark))
     (:background "yellow")))
  "Face used for the tooltip.")

(defface company-tooltip-selection
  '((default :inherit company-tooltip)
    (((class color) (min-colors 88) (background light))
     (:background "light blue"))
    (((class color) (min-colors 88) (background dark))
     (:background "orange1"))
    (t (:background "green")))
  "Face used for the selection in the tooltip.")

(defface company-tooltip-search
  '((default :inherit company-tooltip-selection))
  "Face used for the search string in the tooltip.")

(defface company-tooltip-mouse
  '((default :inherit highlight))
  "Face used for the tooltip item under the mouse.")

(defface company-tooltip-common
  '((default :inherit company-tooltip)
    (((background light))
     :foreground "darkred")
    (((background dark))
     :foreground "red"))
  "Face used for the common completion in the tooltip.")

(defface company-tooltip-highlight
  '((default :inherit company-tooltip-common
      :underline t))
  "Face used to hightlight matched portions in the tooltip.")

(defface company-tooltip-common-selection
  '((default :inherit company-tooltip-selection)
    (((background light))
     :foreground "darkred")
    (((background dark))
     :foreground "red"))
  "Face used for the selected common completion in the tooltip.")

(defface company-tooltip-highlight-selection
  '((default :inherit company-tooltip-common-selection
      :underline t))
  "Face used to hightlight matched portions in the tooltip when selected.")

(defface company-tooltip-annotation
  '((default :inherit company-tooltip)
    (((background light))
     :foreground "firebrick4")
    (((background dark))
     :foreground "red4"))
  "Face used for the annotation in the tooltip.")

(defface company-scrollbar-fg
  '((default :inherit company-tooltip)
    (((background light))
     :background "darkred")
    (((background dark))
     :background "red"))
  "Face used for the tooltip scrollbar thumb.")

(defface company-scrollbar-bg
  '((default :inherit company-tooltip)
    (((background light))
     :background "wheat")
    (((background dark))
     :background "gold"))
  "Face used for the tooltip scrollbar background.")

(defface company-preview
  '((((background light))
     :inherit company-tooltip-selection)
    (((background dark))
     :background "blue4"
     :foreground "wheat"))
  "Face used for the completion preview.")

(defface company-preview-common
  '((((background light))
     :inherit company-tooltip-selection)
    (((background dark))
     :inherit company-preview
     :foreground "red"))
  "Face used for the common part of the completion preview.")

(defface company-preview-search
  '((((background light))
     :inherit company-tooltip-common-selection)
    (((background dark))
     :inherit company-preview
     :background "blue1"))
  "Face used for the search string in the completion preview.")

(defface company-echo nil
  "Face used for completions in the echo area.")

(defface company-echo-common
  '((((background dark)) (:foreground "firebrick1"))
    (((background light)) (:background "firebrick4")))
  "Face used for the common part of completions in the echo area.")

(defun company-frontends-set (variable value)
  ;; Uniquify.
  (let ((value (delete-dups (copy-sequence value))))
    (and (memq 'company-pseudo-tooltip-unless-just-one-frontend value)
         (memq 'company-pseudo-tooltip-frontend value)
         (error "Pseudo tooltip frontend cannot be used twice"))
    (and (memq 'company-preview-if-just-one-frontend value)
         (memq 'company-preview-frontend value)
         (error "Preview frontend cannot be used twice"))
    (and (memq 'company-echo value)
         (memq 'company-echo-metadata-frontend value)
         (error "Echo area cannot be used twice"))
    ;; Preview must come last.
    (dolist (f '(company-preview-if-just-one-frontend company-preview-frontend))
      (when (cdr (memq f value))
        (setq value (append (delq f value) (list f)))))
    (set variable value)))

(defcustom company-frontends '(company-pseudo-tooltip-unless-just-one-frontend
                               company-preview-if-just-one-frontend
                               company-echo-metadata-frontend)
  "The list of active front-ends (visualizations).
Each front-end is a function that takes one argument.  It is called with
one of the following arguments:

`show': When the visualization should start.

`hide': When the visualization should end.

`update': When the data has been updated.

`pre-command': Before every command that is executed while the
visualization is active.

`post-command': After every command that is executed while the
visualization is active.

The visualized data is stored in `company-prefix', `company-candidates',
`company-common', `company-selection', `company-point' and
`company-search-string'."
  :set 'company-frontends-set
  :type '(repeat (choice (const :tag "echo" company-echo-frontend)
                         (const :tag "echo, strip common"
                                company-echo-strip-common-frontend)
                         (const :tag "show echo meta-data in echo"
                                company-echo-metadata-frontend)
                         (const :tag "pseudo tooltip"
                                company-pseudo-tooltip-frontend)
                         (const :tag "pseudo tooltip, multiple only"
                                company-pseudo-tooltip-unless-just-one-frontend)
                         (const :tag "preview" company-preview-frontend)
                         (const :tag "preview, unique only"
                                company-preview-if-just-one-frontend)
                         (function :tag "custom function" nil))))

(defcustom company-tooltip-limit 10
  "The maximum number of candidates in the tooltip."
  :type 'integer)

(defcustom company-tooltip-minimum 6
  "The minimum height of the tooltip.
If this many lines are not available, prefer to display the tooltip above."
  :type 'integer)

(defcustom company-tooltip-minimum-width 0
  "The minimum width of the tooltip's inner area.
This doesn't include the margins and the scroll bar."
  :type 'integer
  :package-version '(company . "0.8.0"))

(defcustom company-tooltip-margin 1
  "Width of margin columns to show around the toolip."
  :type 'integer)

(defcustom company-tooltip-offset-display 'scrollbar
  "Method using which the tooltip displays scrolling position.
`scrollbar' means draw a scrollbar to the right of the items.
`lines' means wrap items in lines with \"before\" and \"after\" counters."
  :type '(choice (const :tag "Scrollbar" scrollbar)
                 (const :tag "Two lines" lines)))

(defcustom company-tooltip-align-annotations nil
  "When non-nil, align annotations to the right tooltip border."
  :type 'boolean
  :package-version '(company . "0.7.1"))

(defcustom company-tooltip-flip-when-above nil
  "Whether to flip the tooltip when it's above the current line."
  :type 'boolean
  :package-version '(company . "0.8.1"))

(defvar company-safe-backends
  '((company-abbrev . "Abbrev")
    (company-bbdb . "BBDB")
    (company-capf . "completion-at-point-functions")
    (company-clang . "Clang")
    (company-cmake . "CMake")
    (company-css . "CSS")
    (company-dabbrev . "dabbrev for plain text")
    (company-dabbrev-code . "dabbrev for code")
    (company-eclim . "Eclim (an Eclipse interface)")
    (company-elisp . "Emacs Lisp")
    (company-etags . "etags")
    (company-files . "Files")
    (company-gtags . "GNU Global")
    (company-ispell . "Ispell")
    (company-keywords . "Programming language keywords")
    (company-nxml . "nxml")
    (company-oddmuse . "Oddmuse")
    (company-semantic . "Semantic")
    (company-tempo . "Tempo templates")
    (company-xcode . "Xcode")))
(put 'company-safe-backends 'risky-local-variable t)

(defun company-safe-backends-p (backends)
  (and (consp backends)
       (not (cl-dolist (backend backends)
              (unless (if (consp backend)
                          (company-safe-backends-p backend)
                        (assq backend company-safe-backends))
                (cl-return t))))))

(defcustom company-backends `(,@(unless (version< "24.3.51" emacs-version)
                                  (list 'company-elisp))
                              company-bbdb
                              company-nxml company-css
                              company-eclim company-semantic company-clang
                              company-xcode company-cmake
                              company-capf
                              (company-dabbrev-code company-gtags company-etags
                               company-keywords)
                              company-oddmuse company-files company-dabbrev)
  "The list of active back-ends (completion engines).

Only one back-end is used at a time.  The choice depends on the order of
the items in this list, and on the values they return in response to the
`prefix' command (see below).  But a back-end can also be a \"grouped\"
one (see below).

`company-begin-backend' can be used to start a specific back-end,
`company-other-backend' will skip to the next matching back-end in the list.

Each back-end is a function that takes a variable number of arguments.
The first argument is the command requested from the back-end.  It is one
of the following:

`prefix': The back-end should return the text to be completed.  It must be
text immediately before point.  Returning nil from this command passes
control to the next back-end.  The function should return `stop' if it
should complete but cannot (e.g. if it is in the middle of a string).
Instead of a string, the back-end may return a cons where car is the prefix
and cdr is used instead of the actual prefix length in the comparison
against `company-minimum-prefix-length'.  It must be either number or t,
and in the latter case the test automatically succeeds.

`candidates': The second argument is the prefix to be completed.  The
return value should be a list of candidates that match the prefix.

Non-prefix matches are also supported (candidates that don't start with the
prefix, but match it in some backend-defined way).  Backends that use this
feature must disable cache (return t to `no-cache') and might also want to
respond to `match'.

Optional commands:

`sorted': Return t here to indicate that the candidates are sorted and will
not need to be sorted again.

`duplicates': If non-nil, company will take care of removing duplicates
from the list.

`no-cache': Usually company doesn't ask for candidates again as completion
progresses, unless the back-end returns t for this command.  The second
argument is the latest prefix.

`meta': The second argument is a completion candidate.  Return a (short)
documentation string for it.

`doc-buffer': The second argument is a completion candidate.  Return a
buffer with documentation for it.  Preferably use `company-doc-buffer',

`location': The second argument is a completion candidate.  Return the cons
of buffer and buffer location, or of file and line number where the
completion candidate was defined.

`annotation': The second argument is a completion candidate.  Return a
string to be displayed inline with the candidate in the popup.  If
duplicates are removed by company, candidates with equal string values will
be kept if they have different annotations.  For that to work properly,
backends should store the related information on candidates using text
properties.

`match': The second argument is a completion candidate.  Return the index
after the end of text matching `prefix' within the candidate string.  It
will be used when rendering the popup.  This command only makes sense for
backends that provide non-prefix completion.

`require-match': If this returns t, the user is not allowed to enter
anything not offered as a candidate.  Use with care!  The default value nil
gives the user that choice with `company-require-match'.  Return value
`never' overrides that option the other way around.

`init': Called once for each buffer. The back-end can check for external
programs and files and load any required libraries.  Raising an error here
will show up in message log once, and the back-end will not be used for
completion.

`post-completion': Called after a completion candidate has been inserted
into the buffer.  The second argument is the candidate.  Can be used to
modify it, e.g. to expand a snippet.

The back-end should return nil for all commands it does not support or
does not know about.  It should also be callable interactively and use
`company-begin-backend' to start itself in that case.

Grouped back-ends:

An element of `company-backends' can also itself be a list of back-ends,
then it's considered to be a \"grouped\" back-end.

When possible, commands taking a candidate as an argument are dispatched to
the back-end it came from.  In other cases, the first non-nil value among
all the back-ends is returned.

The latter is the case for the `prefix' command.  But if the group contains
the keyword `:with', the back-ends after it are ignored for this command.

The completions from back-ends in a group are merged (but only from those
that return the same `prefix').

Asynchronous back-ends:

The return value of each command can also be a cons (:async . FETCHER)
where FETCHER is a function of one argument, CALLBACK.  When the data
arrives, FETCHER must call CALLBACK and pass it the appropriate return
value, as described above.

True asynchronous operation is only supported for command `candidates', and
only during idle completion.  Other commands will block the user interface,
even if the back-end uses the asynchronous calling convention."
  :type `(repeat
          (choice
           :tag "Back-end"
           ,@(mapcar (lambda (b) `(const :tag ,(cdr b) ,(car b)))
                     company-safe-backends)
           (symbol :tag "User defined")
           (repeat :tag "Merged Back-ends"
                   (choice :tag "Back-end"
                           ,@(mapcar (lambda (b)
                                       `(const :tag ,(cdr b) ,(car b)))
                                     company-safe-backends)
                           (const :tag "With" :with)
                           (symbol :tag "User defined"))))))

(put 'company-backends 'safe-local-variable 'company-safe-backends-p)

(defcustom company-transformers nil
  "Functions to change the list of candidates received from backends.

Each function gets called with the return value of the previous one.
The first one gets passed the list of candidates, already sorted and
without duplicates."
  :type '(choice
          (const :tag "None" nil)
          (const :tag "Sort by occurrence" (company-sort-by-occurrence))
          (const :tag "Sort by back-end importance"
                 (company-sort-by-backend-importance))
          (repeat :tag "User defined" (function))))

(defcustom company-completion-started-hook nil
  "Hook run when company starts completing.
The hook is called with one argument that is non-nil if the completion was
started manually."
  :type 'hook)

(defcustom company-completion-cancelled-hook nil
  "Hook run when company cancels completing.
The hook is called with one argument that is non-nil if the completion was
aborted manually."
  :type 'hook)

(defcustom company-completion-finished-hook nil
  "Hook run when company successfully completes.
The hook is called with the selected candidate as an argument.

If you indend to use it to post-process candidates from a specific
back-end, consider using the `post-completion' command instead."
  :type 'hook)

(defcustom company-minimum-prefix-length 3
  "The minimum prefix length for idle completion."
  :type '(integer :tag "prefix length"))

(defcustom company-abort-manual-when-too-short nil
  "If enabled, cancel a manually started completion when the prefix gets
shorter than both `company-minimum-prefix-length' and the length of the
prefix it was started from."
  :type 'boolean
  :package-version '(company . "0.8.0"))

(defcustom company-require-match 'company-explicit-action-p
  "If enabled, disallow non-matching input.
This can be a function do determine if a match is required.

This can be overridden by the back-end, if it returns t or `never' to
`require-match'.  `company-auto-complete' also takes precedence over this."
  :type '(choice (const :tag "Off" nil)
                 (function :tag "Predicate function")
                 (const :tag "On, if user interaction took place"
                        'company-explicit-action-p)
                 (const :tag "On" t)))

(defcustom company-auto-complete nil
  "Determines when to auto-complete.
If this is enabled, all characters from `company-auto-complete-chars'
trigger insertion of the selected completion candidate.
This can also be a function."
  :type '(choice (const :tag "Off" nil)
                 (function :tag "Predicate function")
                 (const :tag "On, if user interaction took place"
                        'company-explicit-action-p)
                 (const :tag "On" t)))

(defcustom company-auto-complete-chars '(?\  ?\) ?.)
  "Determines which characters trigger auto-completion.
See `company-auto-complete'.  If this is a string, each string character
tiggers auto-completion.  If it is a list of syntax description characters (see
`modify-syntax-entry'), all characters with that syntax auto-complete.

This can also be a function, which is called with the new input and should
return non-nil if company should auto-complete.

A character that is part of a valid candidate never triggers auto-completion."
  :type '(choice (string :tag "Characters")
                 (set :tag "Syntax"
                      (const :tag "Whitespace" ?\ )
                      (const :tag "Symbol" ?_)
                      (const :tag "Opening parentheses" ?\()
                      (const :tag "Closing parentheses" ?\))
                      (const :tag "Word constituent" ?w)
                      (const :tag "Punctuation." ?.)
                      (const :tag "String quote." ?\")
                      (const :tag "Paired delimiter." ?$)
                      (const :tag "Expression quote or prefix operator." ?\')
                      (const :tag "Comment starter." ?<)
                      (const :tag "Comment ender." ?>)
                      (const :tag "Character-quote." ?/)
                      (const :tag "Generic string fence." ?|)
                      (const :tag "Generic comment fence." ?!))
                 (function :tag "Predicate function")))

(defcustom company-idle-delay .5
  "The idle delay in seconds until completion starts automatically.
The prefix still has to satisfy `company-minimum-prefix-length' before that
happens.  The value of nil means no idle completion."
  :type '(choice (const :tag "never (nil)" nil)
                 (const :tag "immediate (0)" 0)
                 (number :tag "seconds")))

(defcustom company-begin-commands '(self-insert-command
                                    org-self-insert-command
                                    orgtbl-self-insert-command
                                    c-scope-operator
                                    c-electric-colon
                                    c-electric-lt-gt
                                    c-electric-slash)
  "A list of commands after which idle completion is allowed.
If this is t, it can show completions after any command except a few from a
pre-defined list.  See `company-idle-delay'.

Alternatively, any command with a non-nil `company-begin' property is
treated as if it was on this list."
  :type '(choice (const :tag "Any command" t)
                 (const :tag "Self insert command" '(self-insert-command))
                 (repeat :tag "Commands" function))
  :package-version '(company . "0.8.4"))

(defcustom company-continue-commands '(not save-buffer save-some-buffers
                                           save-buffers-kill-terminal
                                           save-buffers-kill-emacs)
  "A list of commands that are allowed during completion.
If this is t, or if `company-begin-commands' is t, any command is allowed.
Otherwise, the value must be a list of symbols.  If it starts with `not',
the cdr is the list of commands that abort completion.  Otherwise, all
commands except those in that list, or in `company-begin-commands', or
commands in the `company-' namespace, abort completion."
  :type '(choice (const :tag "Any command" t)
                 (cons  :tag "Any except"
                        (const not)
                        (repeat :tag "Commands" function))
                 (repeat :tag "Commands" function)))

(defcustom company-show-numbers nil
  "If enabled, show quick-access numbers for the first ten candidates."
  :type '(choice (const :tag "off" nil)
                 (const :tag "on" t)))

(defcustom company-selection-wrap-around nil
  "If enabled, selecting item before first or after last wraps around."
  :type '(choice (const :tag "off" nil)
                 (const :tag "on" t)))

(defvar company-async-wait 0.03
  "Pause between checks to see if the value's been set when turning an
asynchronous call into synchronous.")

(defvar company-async-timeout 2
  "Maximum wait time for a value to be set during asynchronous call.")

;;; mode ;;;;;;;;;;;;;;;;;;;;;;;;;;;;;;;;;;;;;;;;;;;;;;;;;;;;;;;;;;;;;;;;;;;;;;;

(defvar company-mode-map (make-sparse-keymap)
  "Keymap used by `company-mode'.")

(defvar company-active-map
  (let ((keymap (make-sparse-keymap)))
    (define-key keymap "\e\e\e" 'company-abort)
    (define-key keymap "\C-g" 'company-abort)
    (define-key keymap (kbd "M-n") 'company-select-next)
    (define-key keymap (kbd "M-p") 'company-select-previous)
    (define-key keymap (kbd "<down>") 'company-select-next-or-abort)
    (define-key keymap (kbd "<up>") 'company-select-previous-or-abort)
    (define-key keymap [remap scroll-up-command] 'company-next-page)
    (define-key keymap [remap scroll-down-command] 'company-previous-page)
    (define-key keymap [down-mouse-1] 'ignore)
    (define-key keymap [down-mouse-3] 'ignore)
    (define-key keymap [mouse-1] 'company-complete-mouse)
    (define-key keymap [mouse-3] 'company-select-mouse)
    (define-key keymap [up-mouse-1] 'ignore)
    (define-key keymap [up-mouse-3] 'ignore)
    (define-key keymap [return] 'company-complete-selection)
    (define-key keymap (kbd "RET") 'company-complete-selection)
    (define-key keymap [tab] 'company-complete-common)
    (define-key keymap (kbd "TAB") 'company-complete-common)
    (define-key keymap (kbd "<f1>") 'company-show-doc-buffer)
    (define-key keymap (kbd "C-h") 'company-show-doc-buffer)
    (define-key keymap "\C-w" 'company-show-location)
    (define-key keymap "\C-s" 'company-search-candidates)
    (define-key keymap "\C-\M-s" 'company-filter-candidates)
    (dotimes (i 10)
      (define-key keymap (read-kbd-macro (format "M-%d" i)) 'company-complete-number))
     keymap)
  "Keymap that is enabled during an active completion.")

(defvar company-accept-and-insert-list '(" " "." "," "/" ";" ":" "?" "!" "-" "="
                                         "[" "]" "(" ")" "{" "}" "|" "\\" "'" "`"
                                         "<" ">" "\M-(" "\""
                                         "\C-a" "\C-e" "\C-f" "\C-b" "\C-n"
                                         "\C-p" "\M-f" "\M-b" "\M-a" "\M-e" ))
(defvar company-reject-and-insert-list nil)

(defvar company-manual-map
  (let ((keymap (make-sparse-keymap)))
    (define-key keymap "\e\e\e" 'company-abort)
    (define-key keymap "\C-g" 'company-abort)
    (define-key keymap (kbd "M-n") 'company-select-next)
    (define-key keymap (kbd "M-p") 'company-select-previous)
    (define-key keymap (kbd "<down>") 'company-select-next-or-abort)
    (define-key keymap (kbd "<up>") 'company-select-previous-or-abort)
    (define-key keymap [down-mouse-1] 'ignore)
    (define-key keymap [down-mouse-3] 'ignore)
    (define-key keymap [mouse-1] 'company-complete-mouse)
    (define-key keymap [mouse-3] 'company-select-mouse)
    (define-key keymap [up-mouse-1] 'ignore)
    (define-key keymap [up-mouse-3] 'ignore)
    (define-key keymap [return] 'company-complete-selection)
    (define-key keymap (kbd "RET") 'company-complete-selection)
    (define-key keymap [tab] 'company-complete-common)
    (define-key keymap (kbd "TAB") 'company-complete-selection)
    (define-key keymap (kbd "M-d") 'company-show-doc-buffer)
    (define-key keymap "\C-w" 'company-show-location)
    (define-key keymap "\C-s" 'company-search-candidates)
    (define-key keymap "\C-\M-s" 'company-filter-candidates)
    (define-key keymap "\M-." 'company-filter-candidates)
    (define-key keymap "\M-/" 'company-other-backend)
    (dolist (key company-accept-and-insert-list)
      (define-key keymap key 'company-accept-and-pass-through))
    (dolist (key company-reject-and-insert-list)
      (define-key keymap key 'company-reject-and-pass-through))
    (dotimes (i 10)
      (define-key keymap (vector (+ (aref (kbd "M-0") 0) i))
        `(lambda () (interactive) (company-complete-number ,i))))

    keymap)
  "Keymap that is enabled during an active completion.")


(defvar company--disabled-backends nil)

(defun company-init-backend (backend)
  (and (symbolp backend)
       (not (fboundp backend))
       (ignore-errors (require backend nil t)))
  (cond
   ((symbolp backend)
    (condition-case err
        (progn
          (funcall backend 'init)
          (put backend 'company-init t))
      (error
       (put backend 'company-init 'failed)
       (unless (memq backend company--disabled-backends)
         (message "Company back-end '%s' could not be initialized:\n%s"
                  backend (error-message-string err)))
       (cl-pushnew backend company--disabled-backends)
       nil)))
   ;; No initialization for lambdas.
   ((functionp backend) t)
   (t ;; Must be a list.
    (cl-dolist (b backend)
      (unless (keywordp b)
        (company-init-backend b))))))

(defcustom company-lighter-base "company"
  "Base string to use for the `company-mode' lighter."
  :type 'string
  :package-version '(company . "0.8.10"))

(defvar company-lighter '(" "
                          (company-candidates
                           (:eval
                            (if (consp company-backend)
                                (company--group-lighter (nth company-selection
                                                             company-candidates)
                                                        company-lighter-base)
                              (symbol-name company-backend)))
                           company-lighter-base))
  "Mode line lighter for Company.

The value of this variable is a mode line template as in
`mode-line-format'.")

(put 'company-lighter 'risky-local-variable t)

;;;###autoload
(define-minor-mode company-mode
  "\"complete anything\"; is an in-buffer completion framework.
Completion starts automatically, depending on the values
`company-idle-delay' and `company-minimum-prefix-length'.

Completion can be controlled with the commands:
`company-complete-common', `company-complete-selection', `company-complete',
`company-select-next', `company-select-previous'.  If these commands are
called before `company-idle-delay', completion will also start.

Completions can be searched with `company-search-candidates' or
`company-filter-candidates'.  These can be used while completion is
inactive, as well.

The completion data is retrieved using `company-backends' and displayed
using `company-frontends'.  If you want to start a specific back-end, call
it interactively or use `company-begin-backend'.

regular keymap (`company-mode-map'):

\\{company-mode-map}
keymap during active completions (`company-active-map'):

\\{company-active-map}"
  nil company-lighter company-mode-map
  (if company-mode
      (progn
        (when (eq company-idle-delay t)
          (setq company-idle-delay 0)
          (warn "Setting `company-idle-delay' to t is deprecated.  Set it to 0 instead."))
        (add-hook 'pre-command-hook 'company-pre-command nil t)
        (add-hook 'post-command-hook 'company-post-command nil t)
        (mapc 'company-init-backend company-backends))
    (remove-hook 'pre-command-hook 'company-pre-command t)
    (remove-hook 'post-command-hook 'company-post-command t)
    (company-cancel)
    (kill-local-variable 'company-point)))

(defcustom company-global-modes t
  "Modes for which `company-mode' mode is turned on by `global-company-mode'.
If nil, means no modes.  If t, then all major modes have it turned on.
If a list, it should be a list of `major-mode' symbol names for which
`company-mode' should be automatically turned on.  The sense of the list is
negated if it begins with `not'.  For example:
 (c-mode c++-mode)
means that `company-mode' is turned on for buffers in C and C++ modes only.
 (not message-mode)
means that `company-mode' is always turned on except in `message-mode' buffers."
  :type '(choice (const :tag "none" nil)
                 (const :tag "all" t)
                 (set :menu-tag "mode specific" :tag "modes"
                      :value (not)
                      (const :tag "Except" not)
                      (repeat :inline t (symbol :tag "mode")))))

;;;###autoload
(define-globalized-minor-mode global-company-mode company-mode company-mode-on)

(defun company-mode-on ()
  (when (and (not (or noninteractive (eq (aref (buffer-name) 0) ?\s)))
             (cond ((eq company-global-modes t)
                    t)
                   ((eq (car-safe company-global-modes) 'not)
                    (not (memq major-mode (cdr company-global-modes))))
                   (t (memq major-mode company-global-modes))))
    (company-mode 1)))

(defsubst company-assert-enabled ()
  (unless company-mode
    (company-uninstall-map)
    (error "Company not enabled")))

;;; keymaps ;;;;;;;;;;;;;;;;;;;;;;;;;;;;;;;;;;;;;;;;;;;;;;;;;;;;;;;;;;;;;;;;;;;;

(defvar-local company-my-keymap nil)

(defvar company-emulation-alist '((t . nil)))

(defsubst company-enable-overriding-keymap (keymap)
  (company-uninstall-map)
  (setq company-my-keymap keymap))

(defun company-ensure-emulation-alist ()
  (unless (eq 'company-emulation-alist (car emulation-mode-map-alists))
    (setq emulation-mode-map-alists
          (cons 'company-emulation-alist
                (delq 'company-emulation-alist emulation-mode-map-alists)))))

(defun company-install-map ()
  (unless (or (cdar company-emulation-alist)
              (null company-my-keymap))
    (setf (cdar company-emulation-alist) company-my-keymap)))

(defun company-uninstall-map ()
  (setf (cdar company-emulation-alist) nil))

;; Hack:
;; Emacs calculates the active keymaps before reading the event.  That means we
;; cannot change the keymap from a timer.  So we send a bogus command.
;; XXX: Even in Emacs 24.4, seems to be needed in the terminal.
(defun company-ignore ()
  (interactive)
  (setq this-command last-command))

(global-set-key '[company-dummy-event] 'company-ignore)

(defun company-input-noop ()
  (push 'company-dummy-event unread-command-events))

(defun company--posn-col-row (posn)
  (let ((col (car (posn-col-row posn)))
        ;; `posn-col-row' doesn't work well with lines of different height.
        ;; `posn-actual-col-row' doesn't handle multiple-width characters.
        (row (cdr (posn-actual-col-row posn))))
    (when (and header-line-format (version< emacs-version "24.3.93.3"))
      ;; http://debbugs.gnu.org/18384
      (cl-decf row))
    (cons (+ col (window-hscroll)) row)))

(defun company--col-row (&optional pos)
  (company--posn-col-row (posn-at-point pos)))

(defun company--row (&optional pos)
  (save-excursion
    (when pos (goto-char pos))
    (count-screen-lines (window-start)
                        (progn (vertical-motion 0) (point)))))

(defun company--column (&optional pos)
  (car (company--col-row pos)))

;;; backends ;;;;;;;;;;;;;;;;;;;;;;;;;;;;;;;;;;;;;;;;;;;;;;;;;;;;;;;;;;;;;;;;;;;

(defvar-local company-backend nil)

(defun company-grab (regexp &optional expression limit)
  (when (looking-back regexp limit)
    (or (match-string-no-properties (or expression 0)) "")))

(defun company-grab-line (regexp &optional expression)
  (company-grab regexp expression (point-at-bol)))

(defun company-grab-symbol ()
  (if (or (company-explicit-action-p) (looking-at "\\_>"))
      (buffer-substring-no-properties (point)
                                      (save-excursion (skip-syntax-backward "w_")
                                                      (point)))
    (unless (and (char-after) (memq (char-syntax (char-after)) '(?w ?_)))
      "")))

(defun company-grab-word ()
  (if (or (company-explicit-action-p) (looking-at "\\>"))
      (buffer-substring-no-properties (point)
                                      (save-excursion (skip-syntax-backward "w")
                                                      (point)))
    (unless (and (char-after) (eq (char-syntax (char-after)) ?w))
      "")))

(defun company-grab-symbol-cons (idle-begin-after-re &optional max-len)
  (let ((symbol (company-grab-symbol)))
    (when symbol
      (save-excursion
        (forward-char (- (length symbol)))
        (if (looking-back idle-begin-after-re (if max-len
                                                  (- (point) max-len)
                                                (line-beginning-position)))
            (cons symbol t)
          symbol)))))

(defun company-in-string-or-comment ()
  (let ((ppss (syntax-ppss)))
    (or (car (setq ppss (nthcdr 3 ppss)))
        (car (setq ppss (cdr ppss)))
        (nth 3 ppss))))

(defun company-call-backend (&rest args)
  (company--force-sync #'company-call-backend-raw args company-backend))

(defun company--force-sync (fun args backend)
  (let ((value (apply fun args)))
    (if (not (eq (car-safe value) :async))
        value
      (let ((res 'trash)
            (start (float-time)))
        (funcall (cdr value)
                 (lambda (result) (setq res result)))
        (while (eq res 'trash)
          (if (> (- (float-time) start) company-async-timeout)
              (error "Company: Back-end %s async timeout with args %s"
                     backend args)
            (sleep-for company-async-wait)))
        res))))

(defun company-call-backend-raw (&rest args)
  (condition-case-unless-debug err
      (if (functionp company-backend)
          (apply company-backend args)
        (apply #'company--multi-backend-adapter company-backend args))
    (error (error "Company: Back-end %s error \"%s\" with args %s"
                  company-backend (error-message-string err) args))))

(defun company--multi-backend-adapter (backends command &rest args)
  (let ((backends (cl-loop for b in backends
                           when (not (and (symbolp b)
                                          (eq 'failed (get b 'company-init))))
                           collect b)))
    (setq backends
          (if (eq command 'prefix)
              (butlast backends (length (member :with backends)))
            (delq :with backends)))
    (pcase command
      (`candidates
       (company--multi-backend-adapter-candidates backends (car args)))
      (`sorted nil)
      (`duplicates t)
      ((or `prefix `ignore-case `no-cache `require-match)
       (let (value)
         (cl-dolist (backend backends)
           (when (setq value (company--force-sync
                              backend (cons command args) backend))
             (cl-return value)))))
      (_
       (let ((arg (car args)))
         (when (> (length arg) 0)
           (let ((backend (or (get-text-property 0 'company-backend arg)
                              (car backends))))
             (apply backend command args))))))))

(defun company--multi-backend-adapter-candidates (backends prefix)
  (let ((pairs (cl-loop for backend in (cdr backends)
                        when (equal (company--prefix-str
                                     (funcall backend 'prefix))
                                    prefix)
                        collect (cons (funcall backend 'candidates prefix)
                                      (let ((b backend))
                                        (lambda (candidates)
                                          (mapcar
                                           (lambda (str)
                                             (propertize str 'company-backend b))
                                           candidates)))))))
    (when (equal (company--prefix-str (funcall (car backends) 'prefix)) prefix)
      ;; Small perf optimization: don't tag the candidates received
      ;; from the first backend in the group.
      (push (cons (funcall (car backends) 'candidates prefix)
                  'identity)
            pairs))
    (company--merge-async pairs (lambda (values) (apply #'append values)))))

(defun company--merge-async (pairs merger)
  (let ((async (cl-loop for pair in pairs
                        thereis
                        (eq :async (car-safe (car pair))))))
    (if (not async)
        (funcall merger (cl-loop for (val . mapper) in pairs
                                 collect (funcall mapper val)))
      (cons
       :async
       (lambda (callback)
         (let* (lst
                (pending (mapcar #'car pairs))
                (finisher (lambda ()
                            (unless pending
                              (funcall callback
                                       (funcall merger
                                                (nreverse lst)))))))
           (dolist (pair pairs)
             (push nil lst)
             (let* ((cell lst)
                    (val (car pair))
                    (mapper (cdr pair))
                    (this-finisher (lambda (res)
                                     (setq pending (delq val pending))
                                     (setcar cell (funcall mapper res))
                                     (funcall finisher))))
               (if (not (eq :async (car-safe val)))
                   (funcall this-finisher val)
                 (let ((fetcher (cdr val)))
                   (funcall fetcher this-finisher)))))))))))

(defun company--prefix-str (prefix)
  (or (car-safe prefix) prefix))

;;; completion mechanism ;;;;;;;;;;;;;;;;;;;;;;;;;;;;;;;;;;;;;;;;;;;;;;;;;;;;;;;

(defvar-local company-prefix nil)

(defvar-local company-candidates nil)

(defvar-local company-candidates-length nil)

(defvar-local company-candidates-cache nil)

(defvar-local company-candidates-predicate nil)

(defvar-local company-common nil)

(defvar-local company-selection 0)

(defvar-local company-selection-changed nil)

(defvar-local company--manual-action nil
  "Non-nil, if manual completion took place.")

(defvar-local company--manual-prefix nil)

(defvar company--auto-completion nil
  "Non-nil when current candidate is being inserted automatically.
Controlled by `company-auto-complete'.")

(defvar-local company--point-max nil)

(defvar-local company-point nil)

(defvar company-timer nil)

(defsubst company-strip-prefix (str)
  (substring str (length company-prefix)))

(defun company--insert-candidate (candidate)
<<<<<<< HEAD
  (setq candidate (substring-no-properties
                   (if (consp candidate) (car candidate) candidate)))
  ;; XXX: Return value we check here is subject to change.
  (if (eq (company-call-backend 'ignore-case) 'keep-prefix)
      (insert (company-strip-prefix candidate))
    (unless (equal company-prefix candidate)
      (delete-region (- (point) (length company-prefix)) (point))
      (insert candidate))))
=======
  (when (> (length candidate) 0)
    (setq candidate (substring-no-properties candidate))
    ;; XXX: Return value we check here is subject to change.
    (if (eq (company-call-backend 'ignore-case) 'keep-prefix)
        (insert (company-strip-prefix candidate))
      (unless (equal company-prefix candidate)
        (delete-region (- (point) (length company-prefix)) (point))
        (insert candidate)))))
>>>>>>> 94865632

(defmacro company-with-candidate-inserted (candidate &rest body)
  "Evaluate BODY with CANDIDATE temporarily inserted.
This is a tool for back-ends that need candidates inserted before they
can retrieve meta-data for them."
  (declare (indent 1))
  `(let ((inhibit-modification-hooks t)
         (inhibit-point-motion-hooks t)
         (modified-p (buffer-modified-p)))
     (company--insert-candidate ,candidate)
     (unwind-protect
         (progn ,@body)
       (delete-region company-point (point))
       (set-buffer-modified-p modified-p))))

(defun company-explicit-action-p ()
  "Return whether explicit completion action was taken by the user."
  (or company--manual-action
      company-selection-changed))

(defun company-reformat (candidate)
  ;; company-ispell needs this, because the results are always lower-case
  ;; It's mory efficient to fix it only when they are displayed.
  ;; FIXME: Adopt the current text's capitalization instead?
  (if (eq (company-call-backend 'ignore-case) 'keep-prefix)
      (concat company-prefix (substring candidate (length company-prefix)))
    candidate))

(defun company--should-complete ()
  (and (eq company-idle-delay 'now)
       (not (or buffer-read-only overriding-terminal-local-map
                overriding-local-map))
       ;; Check if in the middle of entering a key combination.
       (or (equal (this-command-keys-vector) [])
           (not (keymapp (key-binding (this-command-keys-vector)))))
       (not (and transient-mark-mode mark-active))))

(defun company--should-continue ()
  (or (eq t company-begin-commands)
      (eq t company-continue-commands)
      (if (eq 'not (car company-continue-commands))
          (not (memq this-command (cdr company-continue-commands)))
        (or (memq this-command company-begin-commands)
            (memq this-command company-continue-commands)
            (and (symbolp this-command)
                 (string-match-p "\\`company-" (symbol-name this-command)))))))

(defun company-call-frontends (command)
  (dolist (frontend company-frontends)
    (condition-case-unless-debug err
        (funcall frontend command)
      (error (error "Company: Front-end %s error \"%s\" on command %s"
                    frontend (error-message-string err) command)))))

(defun company-set-selection (selection &optional force-update)
  (setq selection
        (if company-selection-wrap-around
            (mod selection company-candidates-length)
          (max 0 (min (1- company-candidates-length) selection))))
  (when (or force-update (not (equal selection company-selection)))
    (setq company-selection selection
          company-selection-changed t)
    (company-call-frontends 'update)))

(defun company--group-lighter (candidate base)
  (let ((backend (or (get-text-property 0 'company-backend candidate)
                     (car company-backend))))
    (when (and backend (symbolp backend))
      (let ((name (replace-regexp-in-string "company-\\|-company" ""
                                            (symbol-name backend))))
        (format "%s-<%s>" base name)))))

(defun company-update-candidates (candidates)
  (setq company-candidates-length (length candidates))
  (if company-selection-changed
      ;; Try to restore the selection
      (let ((selected (nth company-selection company-candidates)))
        (setq company-selection 0
              company-candidates candidates)
        (when selected
          (catch 'found
            (while candidates
              (let ((candidate (pop candidates)))
                (when (and (string= candidate selected)
                           (equal (company-call-backend 'annotation candidate)
                                  (company-call-backend 'annotation selected)))
                  (throw 'found t)))
              (cl-incf company-selection))
            (setq company-selection 0
                  company-selection-changed nil))))
    (setq company-selection 0
          company-candidates candidates))
  ;; Calculate common.
  (let ((completion-ignore-case (company-call-backend 'ignore-case)))
    ;; We want to support non-prefix completion, so filtering is the
    ;; responsibility of each respective backend, not ours.
    ;; On the other hand, we don't want to replace non-prefix input in
    ;; `company-complete-common', unless there's only one candidate.
    (setq company-common
          (if (cdr company-candidates)
              (let ((common (try-completion "" company-candidates)))
                (when (string-prefix-p company-prefix common
                                       completion-ignore-case)
                  common))
            (car company-candidates)))))

(defun company-calculate-candidates (prefix)
  (let ((candidates (cdr (assoc prefix company-candidates-cache)))
        (ignore-case (company-call-backend 'ignore-case)))
    (or candidates
        (when company-candidates-cache
          (let ((len (length prefix))
                (completion-ignore-case ignore-case)
                prev)
            (cl-dotimes (i (1+ len))
              (when (setq prev (cdr (assoc (substring prefix 0 (- len i))
                                           company-candidates-cache)))
                (setq candidates (all-completions prefix prev))
                (cl-return t)))))
        (progn
          ;; No cache match, call the backend.
          (setq candidates (company--preprocess-candidates
                            (company--fetch-candidates prefix)))
          ;; Save in cache.
          (push (cons prefix candidates) company-candidates-cache)))
    ;; Only now apply the predicate and transformers.
    (setq candidates (company--postprocess-candidates candidates))
    (when candidates
      (if (or (cdr candidates)
              (not (eq t (compare-strings (car candidates) nil nil
                                          prefix nil nil ignore-case))))
          candidates
        ;; Already completed and unique; don't start.
        t))))

(defun company--fetch-candidates (prefix)
  (let ((c (if company--manual-action
               (company-call-backend 'candidates prefix)
             (company-call-backend-raw 'candidates prefix)))
        res)
    (if (not (eq (car c) :async))
        c
      (let ((buf (current-buffer))
            (win (selected-window))
            (tick (buffer-chars-modified-tick))
            (pt (point))
            (backend company-backend))
        (funcall
         (cdr c)
         (lambda (candidates)
           (if (not (and candidates (eq res 'done)))
               ;; There's no completions to display,
               ;; or the fetcher called us back right away.
               (setq res candidates)
             (setq company-backend backend
                   company-candidates-cache
                   (list (cons prefix
                               (company--preprocess-candidates candidates))))
             (company-idle-begin buf win tick pt)))))
      ;; FIXME: Relying on the fact that the callers
      ;; will interpret nil as "do nothing" is shaky.
      ;; A throw-catch would be one possible improvement.
      (or res
          (progn (setq res 'done) nil)))))

(defun company--preprocess-candidates (candidates)
  (unless (company-call-backend 'sorted)
    (setq candidates (sort candidates 'string<)))
  (when (company-call-backend 'duplicates)
    (company--strip-duplicates candidates))
  candidates)

(defun company--postprocess-candidates (candidates)
  (when (or company-candidates-predicate company-transformers)
    (setq candidates (copy-sequence candidates)))
  (when company-candidates-predicate
    (setq candidates (cl-delete-if-not company-candidates-predicate candidates)))
  (company--transform-candidates candidates))

(defun company--strip-duplicates (candidates)
  (let ((c2 candidates)
        (annos 'unk))
    (while c2
      (setcdr c2
              (let ((str (pop c2)))
                (while (let ((str2 (car c2)))
                         (if (not (equal str str2))
                             (progn
                               (setq annos 'unk)
                               nil)
                           (when (eq annos 'unk)
                             (setq annos (list (company-call-backend
                                                'annotation str))))
                           (let ((anno2 (company-call-backend
                                         'annotation str2)))
                             (if (member anno2 annos)
                                 t
                               (push anno2 annos)
                               nil))))
                  (pop c2))
                c2)))))

(defun company--transform-candidates (candidates)
  (let ((c candidates))
    (dolist (tr company-transformers)
      (setq c (funcall tr c)))
    c))

(defcustom company-occurrence-weight-function
  #'company-occurrence-prefer-closest-above
  "Function to weigh matches in `company-sort-by-occurrence'.
It's called with three arguments: cursor position, the beginning and the
end of the match."
  :type '(choice
          (const :tag "First above point, then below point"
                 company-occurrence-prefer-closest-above)
          (const :tag "Prefer closest in any direction"
                 company-occurrence-prefer-any-closest)))

(defun company-occurrence-prefer-closest-above (pos match-beg match-end)
  "Give priority to the matches above point, then those below point."
  (if (< match-beg pos)
      (- pos match-end)
    (- match-beg (window-start))))

(defun company-occurrence-prefer-any-closest (pos _match-beg match-end)
  "Give priority to the matches closest to the point."
  (abs (- pos match-end)))

(defun company-sort-by-occurrence (candidates)
  "Sort CANDIDATES according to their occurrences.
Searches for each in the currently visible part of the current buffer and
prioritizes the matches according to `company-occurrence-weight-function'.
The rest of the list is appended unchanged.
Keywords and function definition names are ignored."
  (let* ((w-start (window-start))
         (w-end (window-end))
         (start-point (point))
         occurs
         (noccurs
          (save-excursion
            (cl-delete-if
             (lambda (candidate)
               (when (catch 'done
                       (goto-char w-start)
                       (while (search-forward candidate w-end t)
                         (when (and (not (eq (point) start-point))
                                    (save-match-data
                                      (company--occurrence-predicate)))
                           (throw 'done t))))
                 (push
                  (cons candidate
                        (funcall company-occurrence-weight-function
                                 start-point
                                 (match-beginning 0)
                                 (match-end 0)))
                  occurs)
                 t))
             candidates))))
    (nconc
     (mapcar #'car (sort occurs (lambda (e1 e2) (<= (cdr e1) (cdr e2)))))
     noccurs)))

(defun company--occurrence-predicate ()
  (let ((beg (match-beginning 0))
        (end (match-end 0)))
    (save-excursion
      (goto-char end)
      (and (not (memq (get-text-property (1- (point)) 'face)
                      '(font-lock-function-name-face
                        font-lock-keyword-face)))
           (let ((prefix (company--prefix-str
                          (company-call-backend 'prefix))))
             (and (stringp prefix)
                  (= (length prefix) (- end beg))))))))

(defun company-sort-by-backend-importance (candidates)
  "Sort CANDIDATES as two priority groups.
If `company-backend' is a function, do nothing.  If it's a list, move
candidates from back-ends before keyword `:with' to the front.  Candidates
from the rest of the back-ends in the group, if any, will be left at the end."
  (if (functionp company-backend)
      candidates
    (let ((low-priority (cdr (memq :with company-backend))))
      (if (null low-priority)
          candidates
        (sort candidates
              (lambda (c1 c2)
                (and
                 (let ((b2 (get-text-property 0 'company-backend c2)))
                   (and b2 (memq b2 low-priority)))
                 (let ((b1 (get-text-property 0 'company-backend c1)))
                   (or (not b1) (not (memq b1 low-priority)))))))))))

(defun company-idle-begin (buf win tick pos)
  (and (eq buf (current-buffer))
       (eq win (selected-window))
       (eq tick (buffer-chars-modified-tick))
       (eq pos (point))
       (when (company-auto-begin)
         (company-input-noop)
         (let ((this-command 'company-idle-begin))
           (company-post-command)))))

(defun company-auto-begin ()
  (and company-mode
       (not company-candidates)
       (let ((company-idle-delay 'now))
         (condition-case-unless-debug err
             (progn
               (company--perform)
               ;; Return non-nil if active.
               company-candidates)
           (error (message "Company: An error occurred in auto-begin")
                  (message "%s" (error-message-string err))
                  (company-cancel))
           (quit (company-cancel))))))

(defun company-manual-begin ()
  (interactive)
  (company-assert-enabled)
  (setq company--manual-action t)
  (unwind-protect
      (let ((company-minimum-prefix-length 0))
        (or company-candidates
            (company-auto-begin)))
    (unless company-candidates
      (setq company--manual-action nil))))

;;;###autoload
(defun company-other-backend (&optional backward)
  (interactive (list current-prefix-arg))
  (company-assert-enabled)
  (let* ((after (if company-backend
                    (cdr (member company-backend company-backends))
                  company-backends))
         (before (if company-backend
                     (cdr (member company-backend (reverse company-backends)))
                   nil))
         (next (if backward
                   (append before (reverse after))
                 (append after (reverse before))))
         (search company-search-string))
    (company-cancel)
    (cl-dolist (backend next)
      (when (ignore-errors (company-begin-backend backend))
        (cl-return t)))
    (when (and company-candidates search)
      (company-search-restore search t)))
  (unless company-candidates
    (error "No other back-end")))

(defsubst company-pass-through ()
  (let* ((event-vec (vector last-input-event))
         (local-map (current-local-map))
         (command
          (or (and local-map (lookup-key local-map event-vec))
              (lookup-key (current-global-map) event-vec))))
    (when (commandp command) (call-interactively command))))

(defun company-accept-and-pass-through ()
  (interactive)
  (company-complete-selection)
  (company-pass-through))

(defun company-reject-and-pass-through ()
  (interactive)
  (company-abort)
  (company-pass-through))

(defun company-require-match-p ()
  (let ((backend-value (company-call-backend 'require-match)))
    (or (eq backend-value t)
        (and (not (eq backend-value 'never))
             (if (functionp company-require-match)
                 (funcall company-require-match)
               (eq company-require-match t))))))

(defun company-auto-complete-p (input)
  "Return non-nil, if input starts with punctuation or parentheses."
  (and (if (functionp company-auto-complete)
           (funcall company-auto-complete)
         company-auto-complete)
       (if (functionp company-auto-complete-chars)
           (funcall company-auto-complete-chars input)
         (if (consp company-auto-complete-chars)
             (memq (char-syntax (string-to-char input))
                   company-auto-complete-chars)
           (string-match (substring input 0 1) company-auto-complete-chars)))))

(defun company--incremental-p ()
  (and (> (point) company-point)
       (> (point-max) company--point-max)
       (not (eq this-command 'backward-delete-char-untabify))
       (equal (buffer-substring (- company-point (length company-prefix))
                                company-point)
              company-prefix)))

(defun company--continue-failed (new-prefix)
  (let ((input (buffer-substring-no-properties (point) company-point)))
    (cond
     ((company-auto-complete-p input)
      ;; auto-complete
      (save-excursion
        (goto-char company-point)
        (let ((company--auto-completion t))
          (company-complete-selection))
        nil))
     ((and (or (not (company-require-match-p))
               ;; Don't require match if the new prefix
               ;; doesn't continue the old one, and the latter was a match.
               (not (stringp new-prefix))
               (<= (length new-prefix) (length company-prefix)))
           (member company-prefix company-candidates))
      ;; Last input was a success,
      ;; but we're treating it as an abort + input anyway,
      ;; like the `unique' case below.
      (company-cancel 'non-unique))
     ((company-require-match-p)
      ;; Wrong incremental input, but required match.
      (delete-char (- (length input)))
      (ding)
      (message "Matching input is required")
      company-candidates)
     (t (company-cancel)))))

(defun company--good-prefix-p (prefix)
  (and (stringp (company--prefix-str prefix)) ;excludes 'stop
       (or (eq (cdr-safe prefix) t)
           (let ((len (or (cdr-safe prefix) (length prefix))))
             (if company--manual-prefix
                 (or (not company-abort-manual-when-too-short)
                     ;; Must not be less than minimum or initial length.
                     (>= len (min company-minimum-prefix-length
                                  (length company--manual-prefix))))
               (>= len company-minimum-prefix-length))))))

(defun company--continue ()
  (when (company-call-backend 'no-cache company-prefix)
    ;; Don't complete existing candidates, fetch new ones.
    (setq company-candidates-cache nil))
  (let* ((new-prefix (company-call-backend 'prefix))
         (c (when (and (company--good-prefix-p new-prefix)
                       (setq new-prefix (company--prefix-str new-prefix))
                       (= (- (point) (length new-prefix))
                          (- company-point (length company-prefix))))
              (company-calculate-candidates new-prefix))))
    (cond
     ((eq c t)
      ;; t means complete/unique.
      ;; Handle it like completion was aborted, to differentiate from user
      ;; calling one of Company's commands to insert the candidate,
      ;; not to trigger template expansion, etc.
      (company-cancel 'unique))
     ((consp c)
      ;; incremental match
      (setq company-prefix new-prefix)
      (company-update-candidates c)
      c)
     ((not (company--incremental-p))
      (company-cancel))
     (t (company--continue-failed new-prefix)))))

(defun company--begin-new ()
  (let (prefix c)
    (cl-dolist (backend (if company-backend
                            ;; prefer manual override
                            (list company-backend)
                          company-backends))
      (setq prefix
            (if (or (symbolp backend)
                    (functionp backend))
                (when (or (not (symbolp backend))
                          (eq t (get backend 'company-init))
                          (unless (get backend 'company-init)
                            (company-init-backend backend)))
                  (funcall backend 'prefix))
              (company--multi-backend-adapter backend 'prefix)))
      (cond
       ((company--good-prefix-p prefix)
        (setq prefix (or (car-safe prefix) prefix)
              company-backend backend
              c (company-calculate-candidates prefix))
        ;; t means complete/unique.  We don't start, so no hooks.
        (if (not (consp c))
            (when company--manual-action
              (message "No completion found"))
          (setq company-prefix prefix)
          (when company--manual-action
            (setq company--manual-prefix prefix))
          (when (symbolp backend)
            (setq company-lighter (concat " " (symbol-name backend))))
          (company-update-candidates c)
          (run-hook-with-args 'company-completion-started-hook
                              (company-explicit-action-p))
          (company-call-frontends 'show))
        (cl-return c))
       ((and (eq prefix 'stop)
             (not (company-explicit-action-p)))
        (cl-return nil))))))

(defun company--perform ()
  (or (and company-candidates (company--continue))
      (and (company--should-complete) (company--begin-new)))
  (when company-candidates
    (setq company-point (point)
          company--point-max (point-max))
    (company-ensure-emulation-alist)
    (if (not company--manual-action)
        (company-enable-overriding-keymap company-active-map)
      (company-enable-overriding-keymap company-manual-map)
      (company-search-mode 1)
      (company-enable-overriding-keymap company-explicit-map))
    (company-call-frontends 'update)))

(defun company-cancel (&optional result)
  (unwind-protect
      (when company-prefix
        (if (stringp result)
            (progn
              (company-call-backend 'pre-completion result)
              (run-hook-with-args 'company-completion-finished-hook result)
              (company-call-backend 'post-completion result))
          (run-hook-with-args 'company-completion-cancelled-hook result)))
    (setq company-backend nil
          company-prefix nil
          company-candidates nil
          company-candidates-length nil
          company-candidates-cache nil
          company-candidates-predicate nil
          company-common nil
          company-selection 0
          company-selection-changed nil
          company--manual-action nil
          company--manual-prefix nil
          company--point-max nil
          company-point nil)
    (when company-timer
      (cancel-timer company-timer))
    (company-search-mode 0)
    (company-call-frontends 'hide)
    (company-enable-overriding-keymap nil))
  ;; Make return value explicit.
  nil)

(defun company-abort ()
  (interactive)
  (company-cancel 'abort))

(defun company-finish (result)
  (when (consp result)
    (setq result (car result)))
  (company--insert-candidate result)
  (company-cancel result))

(defsubst company-keep (command)
  (and (symbolp command) (get command 'company-keep)))

(defun company-pre-command ()
  (unless (company-keep this-command)
    (condition-case-unless-debug err
        (when company-candidates
          (company-call-frontends 'pre-command)
          (unless (company--should-continue)
            (company-abort)))
      (error (message "Company: An error occurred in pre-command")
             (message "%s" (error-message-string err))
             (company-cancel))))
  (when company-timer
    (cancel-timer company-timer)
    (setq company-timer nil))
  (company-uninstall-map))

(defun company-post-command ()
  (when (null this-command)
    ;; Happens when the user presses `C-g' while inside
    ;; `flyspell-post-command-hook', for example.
    ;; Or any other `post-command-hook' function that can call `sit-for',
    ;; or any quittable timer function.
    (company-abort)
    (setq this-command 'company-abort))
  (unless (company-keep this-command)
    (condition-case-unless-debug err
        (progn
          (unless (equal (point) company-point)
            (let (company-idle-delay) ; Against misbehavior while debugging.
              (company--perform)))
          (if company-candidates
              (company-call-frontends 'post-command)
            (and (numberp company-idle-delay)
                 (company--should-begin)
                 (setq company-timer
                       (run-with-timer company-idle-delay nil
                                       'company-idle-begin
                                       (current-buffer) (selected-window)
                                       (buffer-chars-modified-tick) (point))))))
      (error (message "Company: An error occurred in post-command")
             (message "%s" (error-message-string err))
             (company-cancel))))
  (company-install-map))

(defvar company--begin-inhibit-commands '(company-abort
                                          company-complete-mouse
                                          company-complete
                                          company-complete-common
                                          company-complete-selection
                                          company-complete-number)
  "List of commands after which idle completion is (still) disabled when
`company-begin-commands' is t.")

(defun company--should-begin ()
  (if (eq t company-begin-commands)
      (not (memq this-command company--begin-inhibit-commands))
    (or
     (memq this-command company-begin-commands)
     (and (symbolp this-command) (get this-command 'company-begin)))))

;;; search ;;;;;;;;;;;;;;;;;;;;;;;;;;;;;;;;;;;;;;;;;;;;;;;;;;;;;;;;;;;;;;;;;;;;;

(require 'flx)

(defvar-local company-search-string "")

(defvar company-search-lighter '(" "
                                 (company-search-filtering "Filter" "Search")
                                 ": \""
                                 company-search-string
                                 "\""))

(defvar-local company-search-filtering nil
  "Non-nil to filter the completion candidates by the search string")

(defvar-local company--search-old-selection 0)
(defvar-local company--search-saved-candidates nil)

(defun company-search-score (candidates)
  (if (> (length company-search-string) 0)
    (mapcar (lambda (item)
              (if (stringp item)
                (propertize item 'score
                            (flx-score (company-strip-prefix item)
                                       company-search-string
                                       flx-strings-cache) item)
                item))
            candidates)
    candidates))

(defun company-filter-score (candidates)
  (if (> (length company-search-string) 0)
      (let (new)
        (cl-loop for item in candidates
                 do (when (stringp item)
                      (let* ((score (flx-score (company-strip-prefix item)
                                               company-search-string
                                               flx-strings-cache)))
                        (when score
                          (push (propertize item 'score score) new)))))
        new)
    candidates))

(defsubst company-search-update-string (str)
  (company--search-assert-enabled)
  (if str
      (setq company-search-string
            (concat (or company-search-string "") str))
    (setq company-search-string (substring company-search-string 0 -1)))
  (setq company-search-lighter
        (concat " Search: \"" company-search-string "\"")))

(defsubst company-search-update-candidates (candidates)
  (setq company-candidates-length (length candidates)
        company-selection 0
        company-candidates candidates))

(defun company-search-sort-predicate (a b)
  (let ((scra (get-text-property 0 'score a))
        (scrb (get-text-property 0 'score b)))
    (and (not (null scra))
         (or (null scrb) (> (car scra) (car scrb))))))

(defun company-search-restore (str &optional filter)
  (company-search-update-string str)
  (company-update-candidates
   (sort (funcall (if filter 'company-filter-score 'company-search-score)
                  company-candidates)
         'company-search-sort-predicate))
  (company-call-frontends 'update))

(defun company-search-printing-char ()
  (interactive)
  (company-search-update-string (string last-command-event))
  (company-search-update-candidates
   (sort (company-search-score company-candidates)
         'company-search-sort-predicate))
  (company-call-frontends 'update))

(defun company-search-delete-char ()
  (interactive)
  (if (= 0 (length company-search-string))
      (ding)
    (company-search-update-string nil)
    (company-search-update-candidates
     (sort (company-search-score company--search-saved-candidates)
           'company-search-sort-predicate))
    (company-call-frontends 'update)))

(defun company-filter-printing-char ()
  (interactive)
  (company-search-update-string (string last-command-event))
  (company-search-update-candidates
   (sort (company-filter-score company-candidates)
         'company-search-sort-predicate))
  (company-call-frontends 'update))

(defun company-filter-delete-char ()
  (interactive)
  (if (= 0 (length company-search-string))
      (ding)
    (company-search-update-string nil)
    (company-search-update-candidates
     (sort (company-filter-score company--search-saved-candidates)
           'company-search-sort-predicate))
    (company-call-frontends 'update)))

(defun company-search-kill-others ()
  "Limit the completion candidates to the ones matching the search string."
  (interactive)
  (company--search-assert-enabled)
  (let (new)
    (cl-loop for item in company-candidates
             do (when (and (stringp item) (> (length item) 0))
                  (push item new)))
    (company-update-candidates (nreverse new)))
  (company-search-mode 0)
  (company-call-frontends 'update))

(defun company-search-abort ()
  "Abort searching the completion candidates."
  (interactive)
  (company-set-selection company--search-old-selection t)
  (company-search-mode 0)
  (company-call-frontends 'update))

(defun company-search-other-char ()
  (interactive)
  (company--search-assert-enabled)
  (company-search-mode 0)
  (company--unread-last-input))

(defvar company-search-map
  (let ((i 0)
        (keymap (make-keymap)))
    (if (fboundp 'max-char)
        (set-char-table-range (nth 1 keymap) (cons #x100 (max-char))
                              'company-search-printing-char)
      (with-no-warnings
        ;; obsolete in Emacs 23
        (let ((l (generic-character-list))
              (table (nth 1 keymap)))
          (while l
            (set-char-table-default table (car l) 'company-search-printing-char)
            (setq l (cdr l))))))
    (define-key keymap [t] 'company-search-other-char)
    (while (< i ?\s)
      (define-key keymap (make-string 1 i) 'company-search-other-char)
      (cl-incf i))
    (while (< i 256)
      (define-key keymap (vector i) 'company-search-printing-char)
      (cl-incf i))
    (dotimes (i 10)
      (define-key keymap (read (format "[kp-%s]" i)) 'company-search-keypad))
    (let ((meta-map (make-sparse-keymap)))
      (define-key keymap (char-to-string meta-prefix-char) meta-map)
      (define-key keymap [escape] meta-map))
    (define-key keymap (kbd "<backspace>") 'company-search-delete-char)
    (define-key keymap (vector meta-prefix-char t) 'company-search-other-char)
    (define-key keymap (kbd "M-n") 'company-select-next)
    (define-key keymap (kbd "M-p") 'company-select-previous)
    (define-key keymap (kbd "<down>") 'company-select-next-or-abort)
    (define-key keymap (kbd "<up>") 'company-select-previous-or-abort)
    (define-key keymap "\e\e\e" 'company-search-other-char)
    (define-key keymap [escape escape escape] 'company-search-other-char)
    (define-key keymap (kbd "DEL") 'company-search-delete-char)
    (define-key keymap [backspace] 'company-search-delete-char)
    (define-key keymap "\C-g" 'company-search-abort)
    (define-key keymap "\C-s" 'company-search-repeat-forward)
    (define-key keymap "\C-r" 'company-search-repeat-backward)
    (define-key keymap "\C-o" 'company-search-toggle-filtering)
    (dotimes (i 10)
      (define-key keymap (read-kbd-macro (format "M-%d" i)) 'company-complete-number))
    keymap)
  "Keymap used for incrementally searching the completion candidates.")

(define-minor-mode company-search-mode
  "Search mode for completion candidates.
Don't start this directly, use `company-search-candidates' or
`company-filter-candidates'."
  nil company-search-lighter nil
  (if company-search-mode
      (if (or company--manual-action (company-manual-begin))
          (progn
            (setq company--search-old-selection company-selection
                  company--search-saved-candidates
                  (copy-sequence company-candidates))
            (company-call-frontends 'update))
        (setq company-search-mode nil))
    (kill-local-variable 'company-search-string)
    (kill-local-variable 'company-search-lighter)
    (kill-local-variable 'company--search-old-selection)
    (kill-local-variable 'company--search-saved-candidates)
    (company-enable-overriding-keymap company-active-map)))

(defun company--search-assert-enabled ()
  (company-assert-enabled)
  (unless company-search-mode
    (company-uninstall-map)
    (error "Company not in search mode")))

(defun company-search-candidates ()
  "Start searching the completion candidates incrementally.

\\<company-search-map>Search can be controlled with the commands:
- `company-search-repeat-forward' (\\[company-search-repeat-forward])
- `company-search-repeat-backward' (\\[company-search-repeat-backward])
- `company-search-abort' (\\[company-search-abort])
- `company-search-delete-char' (\\[company-search-delete-char])

Regular characters are appended to the search string.

The command `company-search-toggle-filtering' (\\[company-search-toggle-filtering])
uses the search string to filter the completion candidates."
  (interactive)
  (company-search-mode 1))

(defvar company-filter-map
  (let ((keymap (make-keymap)))
    (define-key keymap [remap company-search-printing-char]
      'company-filter-printing-char)
    (define-key keymap [remap company-search-delete-char]
      'company-filter-delete-char)
    (set-keymap-parent keymap company-search-map)
    keymap)
  "Keymap used for incrementally searching the completion candidates.")

(defvar company-explicit-map
  (let ((keymap (make-keymap)))
    (set-keymap-parent keymap company-filter-map)

    (define-key keymap (kbd "C-g") 'company-abort)
    (define-key keymap (kbd "M-n") 'company-select-next)
    (define-key keymap (kbd "M-p") 'company-select-previous)
    (define-key keymap (kbd "<down>") 'company-select-next)
    (define-key keymap (kbd "<up>") 'company-select-previous)
    (define-key keymap "\M-/" 'company-other-backend)

    (dolist (key company-accept-and-insert-list)
      (define-key keymap key 'company-accept-and-pass-through))
    (dolist (key company-reject-and-insert-list)
      (define-key keymap key 'company-reject-and-pass-through))
    keymap)
  "Keymap used for incrementally searching the completion candidates.")

(defun company-filter-candidates ()
  "Start filtering the completion candidates incrementally.
This works the same way as `company-search-candidates' immediately
followed by `company-search-toggle-filtering'."
  (interactive)
  (company-search-mode 1)
  (setq company-search-filtering t))

;;;;;;;;;;;;;;;;;;;;;;;;;;;;;;;;;;;;;;;;;;;;;;;;;;;;;;;;;;;;;;;;;;;;;;;;;;;;;;;;

<<<<<<< HEAD
(defvar company-pseudo-tooltip-overlay nil)
(make-variable-buffer-local 'company-pseudo-tooltip-overlay)

(defvar company-tooltip-offset 0)
(make-variable-buffer-local 'company-tooltip-offset)

(defun company-select-next ()
  "Select the next candidate in the list."
  (interactive)
  (when (company-manual-begin)
    (company-set-selection (1+ company-selection))))
=======
(defun company-select-next (&optional arg)
  "Select the next candidate in the list.
>>>>>>> 94865632

With ARG, move by that many elements."
  (interactive "p")
  (when (company-manual-begin)
    (company-set-selection (+ (or arg 1) company-selection))))

(defun company-select-previous (&optional arg)
  "Select the previous candidate in the list.

With ARG, move by that many elements."
  (interactive "p")
  (company-select-next (if arg (- arg) -1)))

(defun company-select-next-or-abort (&optional arg)
  "Select the next candidate if more than one, else abort
and invoke the normal binding.

With ARG, move by that many elements."
  (interactive "p")
  (if (> company-candidates-length 1)
      (company-select-next arg)
    (company-abort)
    (company--unread-last-input)))

(defun company-select-previous-or-abort (&optional arg)
  "Select the previous candidate if more than one, else abort
and invoke the normal binding.

With ARG, move by that many elements."
  (interactive "p")
  (if (> company-candidates-length 1)
      (company-select-previous arg)
    (company-abort)
    (company--unread-last-input)))

(defun company-next-page ()
  "Select the candidate one page further."
  (interactive)
  (when (company-manual-begin)
    (company-set-selection (+ company-selection
                              company-tooltip-limit))))

(defun company-previous-page ()
  "Select the candidate one page earlier."
  (interactive)
  (when (company-manual-begin)
    (company-set-selection (- company-selection
                              company-tooltip-limit))))

(defun company--inside-tooltip-p (event-col-row row height)
  (let* ((ovl company-pseudo-tooltip-overlay)
         (column (overlay-get ovl 'company-column))
         (width (overlay-get ovl 'company-width))
         (evt-col (car event-col-row))
         (evt-row (cdr event-col-row)))
    (and (>= evt-col column)
         (< evt-col (+ column width))
         (if (> height 0)
             (and (> evt-row row)
                  (<= evt-row (+ row height) ))
           (and (< evt-row row)
                (>= evt-row (+ row height)))))))

(defun company--event-col-row (event)
  (company--posn-col-row (event-start event)))

(defun company-select-mouse (event)
  "Select the candidate picked by the mouse."
  (interactive "e")
  (let ((event-col-row (company--event-col-row event))
        (ovl-row (company--row))
        (ovl-height (and company-pseudo-tooltip-overlay
                         (min (overlay-get company-pseudo-tooltip-overlay
                                           'company-height)
                              company-candidates-length))))
    (if (and ovl-height
             (company--inside-tooltip-p event-col-row ovl-row ovl-height))
        (progn
          (company-set-selection (+ (cdr event-col-row)
                                    (1- company-tooltip-offset)
                                    (if (and (eq company-tooltip-offset-display 'lines)
                                             (not (zerop company-tooltip-offset)))
                                        -1 0)
                                    (- ovl-row)
                                    (if (< ovl-height 0)
                                        (- 1 ovl-height)
                                      0)))
          t)
      (company-abort)
      (company--unread-last-input)
      nil)))

(defun company-complete-mouse (event)
  "Insert the candidate picked by the mouse."
  (interactive "e")
  (when (company-select-mouse event)
    (company-complete-selection)))

(defun company-complete-selection ()
  "Insert the selected candidate."
  (interactive)
  (when (company-manual-begin)
    (let ((result (nth company-selection company-candidates)))
      (company-finish result))))

(defun company-complete-common ()
  "Insert the common part of all candidates."
  (interactive)
  (when (company-manual-begin)
<<<<<<< HEAD
    (let ((item (car company-candidates)))
      (if (and (not (cdr company-candidates))
               (equal company-common
                      (if (consp item) (car item) item)))
          (company-complete-selection)
        (when company-common
          (company--insert-candidate company-common))))))
=======
    (if (and (not (cdr company-candidates))
             (equal company-common (car company-candidates)))
        (company-complete-selection)
      (company--insert-candidate company-common))))
>>>>>>> 94865632

(defun company-complete-common-or-cycle (&optional arg)
  "Insert the common part of all candidates, or select the next one.

With ARG, move by that many elements."
  (interactive "p")
  (when (company-manual-begin)
    (let ((tick (buffer-chars-modified-tick)))
      (call-interactively 'company-complete-common)
      (when (eq tick (buffer-chars-modified-tick))
        (let ((company-selection-wrap-around t)
              (current-prefix-arg arg))
          (call-interactively 'company-select-next))))))

(defun company-complete ()
  "Insert the common part of all candidates or the current selection.
The first time this is called, the common part is inserted, the second
time, or when the selection has been changed, the selected candidate is
inserted."
  (interactive)
  (when (company-manual-begin)
    (if (or company-selection-changed
            (eq last-command 'company-complete-common))
        (call-interactively 'company-complete-selection)
      (call-interactively 'company-complete-common)
      (setq this-command 'company-complete-common))))

(defun company-complete-number (n)
  "Insert the Nth candidate visible in the tooltip.
To show the number next to the candidates in some back-ends, enable
`company-show-numbers'.  When called interactively, uses the last typed
character, stripping the modifiers.  That character must be a digit."
  (interactive
   (list (let* ((type (event-basic-type last-command-event))
                (char (if (characterp type)
                          ;; Number on the main row.
                          type
                        ;; Keypad number, if bound directly.
                        (car (last (string-to-list (symbol-name type))))))
                (n (- char ?0)))
           (if (zerop n) 10 n))))
  (when (company-manual-begin)
    (and (or (< n 1) (> n (- company-candidates-length
                             company-tooltip-offset)))
         (error "No candidate number %d" n))
    (cl-decf n)
    (company-finish (nth (+ n company-tooltip-offset)
                         company-candidates))))

;;;;;;;;;;;;;;;;;;;;;;;;;;;;;;;;;;;;;;;;;;;;;;;;;;;;;;;;;;;;;;;;;;;;;;;;;;;;;;;;

(defconst company-space-strings-limit 100)

(defconst company-space-strings
  (let (lst)
    (dotimes (i company-space-strings-limit)
      (push (make-string (- company-space-strings-limit 1 i) ?\  ) lst))
    (apply 'vector lst)))

(defun company-space-string (len)
  (if (< len company-space-strings-limit)
      (aref company-space-strings len)
    (make-string len ?\ )))

(defun company-safe-substring (str from &optional to)
  (if (> from (string-width str))
      ""
    (with-temp-buffer
      (insert str)
      (move-to-column from)
      (let ((beg (point)))
        (if to
            (progn
              (move-to-column to)
              (concat (buffer-substring beg (point))
                      (let ((padding (- to (current-column))))
                        (when (> padding 0)
                          (company-space-string padding)))))
          (buffer-substring beg (point-max)))))))

;;;;;;;;;;;;;;;;;;;;;;;;;;;;;;;;;;;;;;;;;;;;;;;;;;;;;;;;;;;;;;;;;;;;;;;;;;;;;;;;

(defvar-local company-last-metadata nil)

(defun company-fetch-metadata ()
  (let ((selected (nth company-selection company-candidates)))
    (if (consp selected) (setq selected (car selected)))
    (unless (eq selected (car company-last-metadata))
      (setq company-last-metadata
            (cons selected (company-call-backend 'meta selected))))
    (cdr company-last-metadata)))

(defun company-doc-buffer (&optional string)
  (with-current-buffer (get-buffer-create "*company-documentation*")
    (erase-buffer)
    (when string
      (save-excursion
        (insert string)))
    (current-buffer)))

(defvar company--electric-commands
  '(scroll-other-window scroll-other-window-down mwheel-scroll)
  "List of Commands that won't break out of electric commands.")

(defmacro company--electric-do (&rest body)
  (declare (indent 0) (debug t))
  `(when (company-manual-begin)
     (save-window-excursion
       (let ((height (window-height))
             (row (company--row))
             cmd)
         ,@body
         (and (< (window-height) height)
              (< (- (window-height) row 2) company-tooltip-limit)
              (recenter (- (window-height) row 2)))
         (while (memq (setq cmd (key-binding (read-key-sequence-vector nil)))
                      company--electric-commands)
           (condition-case err
               (call-interactively cmd)
             ((beginning-of-buffer end-of-buffer)
              (message (error-message-string err)))))
         (company--unread-last-input)))))

(defun company--unread-last-input ()
  (when last-input-event
    (clear-this-command-keys t)
    (setq unread-command-events (list last-input-event))))

(defun company-show-doc-buffer ()
  "Temporarily show the documentation buffer for the selection."
  (interactive)
  (let (other-window-scroll-buffer)
    (company--electric-do
      (let* ((selected (nth company-selection company-candidates))
             (doc-buffer (or (company-call-backend 'doc-buffer selected)
                             (error "No documentation available"))))
        (setq other-window-scroll-buffer (get-buffer doc-buffer))
        (with-current-buffer doc-buffer
          (goto-char (point-min)))
        (display-buffer doc-buffer t)))))
(put 'company-show-doc-buffer 'company-keep t)

(defun company-show-location ()
  "Temporarily display a buffer showing the selected candidate in context."
  (interactive)
  (let (other-window-scroll-buffer)
    (company--electric-do
      (let* ((selected (nth company-selection company-candidates))
             (location (company-call-backend 'location selected))
             (pos (or (cdr location) (error "No location available")))
             (buffer (or (and (bufferp (car location)) (car location))
                         (find-file-noselect (car location) t))))
        (setq other-window-scroll-buffer (get-buffer buffer))
        (with-selected-window (display-buffer buffer t)
          (save-restriction
            (widen)
            (if (bufferp (car location))
                (goto-char pos)
              (goto-char (point-min))
              (forward-line (1- pos))))
          (set-window-start nil (point)))))))
(put 'company-show-location 'company-keep t)

;;; package functions ;;;;;;;;;;;;;;;;;;;;;;;;;;;;;;;;;;;;;;;;;;;;;;;;;;;;;;;;;;

(defvar-local company-callback nil)

(defun company-remove-callback (&optional ignored)
  (remove-hook 'company-completion-finished-hook company-callback t)
  (remove-hook 'company-completion-cancelled-hook 'company-remove-callback t)
  (remove-hook 'company-completion-finished-hook 'company-remove-callback t))

(defun company-begin-backend (backend &optional callback)
  "Start a completion at point using BACKEND."
  (interactive (let ((val (completing-read "Company back-end: "
                                           obarray
                                           'functionp nil "company-")))
                 (when val
                   (list (intern val)))))
  (when (setq company-callback callback)
    (add-hook 'company-completion-finished-hook company-callback nil t))
  (add-hook 'company-completion-cancelled-hook 'company-remove-callback nil t)
  (add-hook 'company-completion-finished-hook 'company-remove-callback nil t)
  (setq company-backend backend)
  ;; Return non-nil if active.
  (or (company-manual-begin)
      (error "Cannot complete at point")))

(defun company-begin-with (candidates
                           &optional prefix-length require-match callback)
  "Start a completion at point.
CANDIDATES is the list of candidates to use and PREFIX-LENGTH is the length
of the prefix that already is in the buffer before point.
It defaults to 0.

CALLBACK is a function called with the selected result if the user
successfully completes the input.

Example: \(company-begin-with '\(\"foo\" \"foobar\" \"foobarbaz\"\)\)"
  (let ((begin-marker (copy-marker (point) t)))
    (company-begin-backend
     (lambda (command &optional arg &rest ignored)
       (pcase command
         (`prefix
          (when (equal (point) (marker-position begin-marker))
            (buffer-substring (- (point) (or prefix-length 0)) (point))))
         (`candidates
          (all-completions arg candidates))
         (`require-match
          require-match)))
     callback)))

(defun company-version (&optional show-version)
  "Get the Company version as string.

If SHOW-VERSION is non-nil, show the version in the echo area."
  (interactive (list t))
  (with-temp-buffer
    (insert-file-contents (find-library-name "company"))
    (require 'lisp-mnt)
    (if show-version
        (message "Company version: %s" (lm-version))
      (lm-version))))

(defun company-diag ()
  "Pop a buffer with information about completions at point."
  (interactive)
  (let* ((bb company-backends)
         backend
         (prefix (cl-loop for b in bb
                          thereis (let ((company-backend b))
                                    (setq backend b)
                                    (company-call-backend 'prefix))))
         cc annotations)
    (when (stringp prefix)
      (let ((company-backend backend))
        (setq cc (company-call-backend 'candidates prefix)
              annotations
              (mapcar
               (lambda (c) (cons c (company-call-backend 'annotation c)))
               cc))))
    (pop-to-buffer (get-buffer-create "*company-diag*"))
    (setq buffer-read-only nil)
    (erase-buffer)
    (insert (format "Emacs %s (%s) of %s on %s"
                    emacs-version system-configuration
                    (format-time-string "%Y-%m-%d" emacs-build-time)
                    emacs-build-system))
    (insert "\nCompany " (company-version) "\n\n")
    (insert "company-backends: " (pp-to-string bb))
    (insert "\n")
    (insert "Used backend: " (pp-to-string backend))
    (insert "\n")
    (insert "Prefix: " (pp-to-string prefix))
    (insert "\n")
    (insert (message  "Completions:"))
    (unless cc (insert " none"))
    (save-excursion
      (dolist (c annotations)
        (insert "\n  " (prin1-to-string (car c)))
        (when (cdr c)
          (insert " " (prin1-to-string (cdr c))))))
    (special-mode)))

;;; pseudo-tooltip ;;;;;;;;;;;;;;;;;;;;;;;;;;;;;;;;;;;;;;;;;;;;;;;;;;;;;;;;;;;;;

(defun company-tooltip--lines-update-offset (selection num-lines limit)
  (cl-decf limit 2)
  (setq company-tooltip-offset
        (max (min selection company-tooltip-offset)
             (- selection -1 limit)))

  (when (<= company-tooltip-offset 1)
    (cl-incf limit)
    (setq company-tooltip-offset 0))

  (when (>= company-tooltip-offset (- num-lines limit 1))
    (cl-incf limit)
    (when (= selection (1- num-lines))
      (cl-decf company-tooltip-offset)
      (when (<= company-tooltip-offset 1)
        (setq company-tooltip-offset 0)
        (cl-incf limit))))

  limit)

(defun company-tooltip--simple-update-offset (selection _num-lines limit)
  (setq company-tooltip-offset
        (if (< selection company-tooltip-offset)
            selection
          (max company-tooltip-offset
               (- selection limit -1)))))

;;; propertize

(defsubst company-round-tab (arg)
  (* (/ (+ arg tab-width) tab-width) tab-width))

(defun company-flx-propertize (line score &optional margin selected)
  (unless (or (null score) (eq t (cadr score)))
    (unless margin (setq margin 0))
    (let* ((prefix (length company-prefix))
           (block-started (+ prefix margin (cadr score)))
           (flx-face (if selected 'company-tooltip-highlight-selection
                       'company-tooltip-highlight))
           last-char)
      (cl-loop for val in (cdr score)
               do (let ((char (+ margin prefix val)))
                    (when (and last-char
                               (not (= (1+ last-char) char)))
                      (put-text-property block-started  (1+ last-char)
                                         'face flx-face line)
                      (setq block-started char))
                    (setq last-char char)))
      (put-text-property block-started  (1+ last-char) 'face flx-face line)))
  line)

(defun company-fill-propertize (value annotation width selected left right
                                      &optional score)
  (let* ((margin (length left))
         (common (or (company-call-backend 'match value)
                     (if company-common
                         (string-width company-common)
                       0)))
         (ann-ralign company-tooltip-align-annotations)
         (ann-truncate (< width
                          (+ (length value) (length annotation)
                             (if ann-ralign 1 0))))
         (ann-start (+ margin
                       (if ann-ralign
                           (if ann-truncate
                               (1+ (length value))
                             (- width (length annotation)))
                         (length value))))
         (ann-end (min (+ ann-start (length annotation)) (+ margin width)))
         (line (concat left
                       (if (or ann-truncate (not ann-ralign))
                           (company-safe-substring
                            (concat value
                                    (when (and annotation ann-ralign) " ")
                                    annotation)
                            0 width)
                         (concat
                          (company-safe-substring value 0
                                                  (- width (length annotation)))
                          annotation))
                       right)))
    (setq common (+ (min common width) margin))
    (setq width (+ width margin (length right)))

    (add-text-properties 0 width '(face company-tooltip
                                   mouse-face company-tooltip-mouse)
                         line)
    (add-text-properties margin common
                         '(face company-tooltip-common
                           mouse-face company-tooltip-mouse)
                         line)
    (when (< ann-start ann-end)
      (add-text-properties ann-start ann-end
                           '(face company-tooltip-annotation
                             mouse-face company-tooltip-mouse)
                           line))
    (when selected
      (if (and (not (string= company-search-string ""))
               (string-match (regexp-quote company-search-string) value
                             (length company-prefix)))
          (let ((beg (+ margin (match-beginning 0)))
                (end (+ margin (match-end 0)))
                (width (- width (length right))))
            (when (< beg width)
              (add-text-properties beg (min end width)
                                   '(face company-tooltip-search)
                                   line)))
        (add-text-properties 0 width '(face company-tooltip-selection
                                       mouse-face company-tooltip-selection)
                             line)
        (add-text-properties margin common
                             '(face company-tooltip-common-selection
                               mouse-face company-tooltip-selection)
                             line)))
    (company-flx-propertize line score margin selected)))

(defun company--clean-string (str)
  (replace-regexp-in-string
   "\\([^[:graph:] ]\\)\\|\\(\ufeff\\)\\|[[:multibyte:]]"
   (lambda (match)
     (cond
      ((match-beginning 1)
       ;; FIXME: Better char for 'non-printable'?
       ;; We shouldn't get any of these, but sometimes we might.
       "\u2017")
      ((match-beginning 2)
       ;; Zero-width non-breakable space.
       "")
      ((> (string-width match) 1)
       (concat
        (make-string (1- (string-width match)) ?\ufeff)
        match))
      (t match)))
   str))

;;; replace

(defun company-buffer-lines (beg end)
  (goto-char beg)
  (let (lines lines-moved)
    (while (and (not (eobp)) ; http://debbugs.gnu.org/19553
                (> (setq lines-moved (vertical-motion 1)) 0)
                (<= (point) end))
      (let ((bound (min end (1- (point)))))
        ;; A visual line can contain several physical lines (e.g. with outline's
        ;; folding overlay).  Take only the first one.
        (push (buffer-substring beg
                                (save-excursion
                                  (goto-char beg)
                                  (re-search-forward "$" bound 'move)
                                  (point)))
              lines))
      ;; One physical line can be displayed as several visual ones as well:
      ;; add empty strings to the list, to even the count.
      (dotimes (_ (1- lines-moved))
        (push "" lines))
      (setq beg (point)))
    (unless (eq beg end)
      (push (buffer-substring beg end) lines))
    (nreverse lines)))

(defun company-modify-line (old new offset)
  (concat (company-safe-substring old 0 offset)
          new
          (company-safe-substring old (+ offset (length new)))))

(defsubst company--length-limit (lst limit)
  (if (nthcdr limit lst)
      limit
    (length lst)))

(defsubst company--window-height ()
  (if (fboundp 'window-screen-lines)
      (floor (window-screen-lines))
    (window-body-height)))

(defun company--window-width ()
  (let ((ww (window-body-width)))
    ;; Account for the line continuation column.
    (when (zerop (cadr (window-fringes)))
      (cl-decf ww))
    (unless (or (display-graphic-p)
                (version< "24.3.1" emacs-version))
      ;; Emacs 24.3 and earlier included margins
      ;; in window-width when in TTY.
      (cl-decf ww
               (let ((margins (window-margins)))
                 (+ (or (car margins) 0)
                    (or (cdr margins) 0)))))
    (when (and word-wrap
               (version< emacs-version "24.4.51.5"))
      ;; http://debbugs.gnu.org/18384
      (cl-decf ww))
    ww))

(defun company--replacement-string (lines old column nl &optional align-top)
  (cl-decf column company-tooltip-margin)

  (when (and align-top company-tooltip-flip-when-above)
    (setq lines (reverse lines)))

  (let ((width (length (car lines)))
        (remaining-cols (- (+ (company--window-width) (window-hscroll))
                           column)))
    (when (> width remaining-cols)
      (cl-decf column (- width remaining-cols))))

  (let ((offset (and (< column 0) (- column)))
        new)
    (when offset
      (setq column 0))
    (when align-top
      ;; untouched lines first
      (dotimes (_ (- (length old) (length lines)))
        (push (pop old) new)))
    ;; length into old lines.
    (while old
      (push (company-modify-line (pop old)
                                 (company--offset-line (pop lines) offset)
                                 column)
            new))
    ;; Append whole new lines.
    (while lines
      (push (concat (company-space-string column)
                    (company--offset-line (pop lines) offset))
            new))

    (let ((str (concat (when nl " ")
                       "\n"
                       (mapconcat 'identity (nreverse new) "\n")
                       "\n")))
      (font-lock-append-text-property 0 (length str) 'face 'default str)
      (when nl (put-text-property 0 1 'cursor t str))
      str)))

(defun company--offset-line (line offset)
  (if (and offset line)
      (substring line offset)
    line))

(defun company--create-lines (selection limit)
  (let ((len company-candidates-length)
        (window-width (company--window-width))
        lines
        width
        lines-copy
        items
        previous
        remainder
        scrollbar-bounds)

    ;; Maybe clear old offset.
    (when (< len (+ company-tooltip-offset limit))
      (setq company-tooltip-offset 0))

    ;; Scroll to offset.
    (if (eq company-tooltip-offset-display 'lines)
        (setq limit (company-tooltip--lines-update-offset selection len limit))
      (company-tooltip--simple-update-offset selection len limit))

    (cond
     ((eq company-tooltip-offset-display 'scrollbar)
      (setq scrollbar-bounds (company--scrollbar-bounds company-tooltip-offset
                                                        limit len)))
     ((eq company-tooltip-offset-display 'lines)
      (when (> company-tooltip-offset 0)
        (setq previous (format "...(%d)" company-tooltip-offset)))
      (setq remainder (- len limit company-tooltip-offset)
            remainder (when (> remainder 0)
                        (setq remainder (format "...(%d)" remainder))))))

    (cl-decf selection company-tooltip-offset)
    (setq width (max (length previous) (length remainder))
          lines (nthcdr company-tooltip-offset company-candidates)
          len (min limit len)
          lines-copy lines)

    (cl-decf window-width (* 2 company-tooltip-margin))
    (when scrollbar-bounds (cl-decf window-width))

    (dotimes (_ len)
      (let* ((value (pop lines-copy))
             (str (company-reformat (if (consp value) (car value) value)))
             (annotation (company-call-backend 'annotation value)))
        (setq value (company--clean-string (company-reformat value)))
        (when annotation
          (when company-tooltip-align-annotations
            ;; `lisp-completion-at-point' adds a space.
            (setq annotation (comment-string-strip annotation t nil)))
          (setq annotation (company--clean-string annotation)))
        (push (cons value annotation) items)
        (setq width (max (+ (string-width str)
                            (if (and annotation company-tooltip-align-annotations)
                                (1+ (length annotation))
                              (length annotation)))
                         width))))

    (setq width (min window-width
                     (max company-tooltip-minimum-width
                          (if company-show-numbers
                              (+ 2 width)
                            width))))

    (let ((items (nreverse items))
          (numbered (if company-show-numbers 0 99999))
          new)
      (when previous
        (push (company--scrollpos-line previous width) new))

      (dotimes (i len)
        (let* ((item (pop items))
               (str (car item))
               (score (get-text-property 0 'score str))
               (annotation (cdr item))
               (right (company-space-string company-tooltip-margin))
               (width width))
          (when (< numbered 10)
            (cl-decf width 2)
            (cl-incf numbered)
            (setq right (concat (format " %d" (mod numbered 10)) right)))
          (push (concat
                 (company-fill-propertize str annotation
                                          width (equal i selection)
                                          (company-space-string
                                           company-tooltip-margin)
                                          right score)
                 (when scrollbar-bounds
                   (company--scrollbar i scrollbar-bounds)))
                new)))

      (when remainder
        (push (company--scrollpos-line remainder width) new))

      (nreverse new))))

(defun company--scrollbar-bounds (offset limit length)
  (when (> length limit)
    (let* ((size (ceiling (* limit (float limit)) length))
           (lower (floor (* limit (float offset)) length))
           (upper (+ lower size -1)))
      (cons lower upper))))

(defun company--scrollbar (i bounds)
  (propertize " " 'face
              (if (and (>= i (car bounds)) (<= i (cdr bounds)))
                  'company-scrollbar-fg
                'company-scrollbar-bg)))

(defun company--scrollpos-line (text width)
  (propertize (concat (company-space-string company-tooltip-margin)
                      (company-safe-substring text 0 width)
                      (company-space-string company-tooltip-margin))
              'face 'company-tooltip))

;; show

(defun company--pseudo-tooltip-height ()
  "Calculate the appropriate tooltip height.
Returns a negative number if the tooltip should be displayed above point."
  (let* ((lines (company--row))
         (below (- (company--window-height) 1 lines)))
    (if (and (< below (min company-tooltip-minimum company-candidates-length))
             (> lines below))
        (- (max 3 (min company-tooltip-limit lines)))
      (max 3 (min company-tooltip-limit below)))))

(defun company--create-line-overlay (column line &optional overlay)
  "Creates an overlay on the current screen line for the given line of pseudo-tooltip.
Point must be placed at beginning of screen line before calling
this function. COLUMN is the desired starting column of
tooltip. LINE is the formatted text content of the tooltip
line. OVERLAY if non-nil must be an overlay object, in which case
it will be reused instead of creating a new overlay
object. Returns the overlay object, and moves point to the
beginning of next screen line."
  (let* ((line-start (current-column))
         (width (string-width line))
         (line-prefix-type (if (= line-start 0) 'line-prefix 'wrap-prefix))
         (line-prefix (get-text-property (point) line-prefix-type))
         (line-prefix-width (if line-prefix (string-width line-prefix) 0))
         (start-column (+ line-start (- line-prefix-width) column))
         (end-column (+ line-start (- line-prefix-width) column width))
         screen-column beg pad-before pad-after dangle protrude)
    (if (>= start-column line-start)
        (move-to-column start-column)
      (setq protrude (- line-start start-column)
            start-column line-start))
    (setq screen-column (current-column))
    (when (> screen-column start-column)
      (backward-char)
      (setq screen-column (current-column)))
    (when (< screen-column start-column)
      (setq pad-before (company-space-string (- start-column screen-column))))
    (setq beg (point))
    (move-to-column end-column)
    (setq screen-column (current-column)
          dangle (eolp)
          pad-after (concat
                     (if (> screen-column end-column)
                         (company-space-string (- screen-column end-column))
                       "")
                     (when dangle (buffer-substring (point) (1+ (point))))))
    (when dangle
      (vertical-motion 1))
    (if overlay
        (move-overlay overlay beg (point))
      (setq overlay (make-overlay beg (point)))
      (overlay-put overlay 'window (selected-window))
      (overlay-put overlay 'priority 100))
    (unless dangle
      (goto-char beg)
      (vertical-motion 1))
    (overlay-put overlay 'company-before pad-before)
    (overlay-put overlay 'company-after pad-after)
    (overlay-put overlay 'company-line line)
    (overlay-put overlay 'company-line-start line-start)
    (overlay-put overlay 'company-prefix-width line-prefix-width)
    (overlay-put overlay 'company-protrude protrude)
    overlay))

(defsubst company--adjust-column (column width)
  (let* ((window-width (company--window-width))
         (over (- (+ column width) (window-hscroll) window-width)))
    (if (> over 0)
        (- column over company-tooltip-margin)
      (- column company-tooltip-margin))))

(defun company-pseudo-tooltip-show (row column above lines)
  "Creates tooltip at specified coordinates.
ROW and COLUMN specifies the window coordinate of the top or
bottom left corner of tooltip, depending on ABOVE. If ABOVE is
non-nil then tooltip grows upwards, otherwise it grows
downwards. LINES is a list of strings to be displayed in the
tooltip, all of which should have the same display width in the
current window."
  (company-pseudo-tooltip-hide)
  (save-excursion
    (let* ((aline (car lines))
           (width (if aline (string-width aline) 0))
           (height (length lines))
           (adjcol (company--adjust-column column width))
           (inhibit-point-motion-hooks t)
           (beg (point))
           (firstrow (if above (- row height) row))
           (lastrow (+ firstrow height))
           (modified (buffer-modified-p))
           (pad 0)
           ovl padstart tick line-overlays)

      (move-to-window-line firstrow)
      (setq beg (point))
      (move-to-window-line lastrow)
      (setq ovl (make-overlay beg (point)))
      (overlay-put ovl 'priority 99)
      (overlay-put ovl 'display t)
      (while (and (< (company--row) lastrow) (not (eobp)))
        (move-to-window-line lastrow)
        (move-overlay ovl beg (point)))
      (when (eobp)
        (setq padstart (point)
              pad (- lastrow (company--row)))
        (when (> pad 0)
          (let ((buffer-undo-list t)
                (inhibit-modification-hooks t))
            (insert (make-string pad ?\n))
            (setq company--point-max (point-max)))))
      (setq tick (buffer-chars-modified-tick))
      (overlay-recenter (overlay-end ovl))
      (move-to-window-line firstrow)
      (setq line-overlays
            (mapcar
             (apply-partially 'company--create-line-overlay adjcol)
             lines))

      (overlay-put ovl 'company-width width)
      (overlay-put ovl 'company-height (if above (- height) height))
      (overlay-put ovl 'company-column column)
      (overlay-put ovl 'company-tick tick)
      (overlay-put ovl 'company-modified modified)
      (overlay-put ovl 'company-newlines-padded pad)
      (overlay-put ovl 'company-line-overlays line-overlays)
      (setq company-pseudo-tooltip-overlay ovl))))

(defun company-pseudo-tooltip-show-at-point (pos)
  (let* ((height (company--pseudo-tooltip-height))
         (row (if (< height 0) (company--row pos) (1+ (company--row pos))))
         (col (company--column pos))
         (lines (company--create-lines company-selection (abs height))))
    (company-pseudo-tooltip-show row col (< height 0) lines)))

(defun company-pseudo-tooltip-edit (selection)
  (let* ((height (overlay-get company-pseudo-tooltip-overlay 'company-height))
         (column (overlay-get company-pseudo-tooltip-overlay 'company-column))
         (oldwidth (overlay-get company-pseudo-tooltip-overlay 'company-width))
         (ovls (overlay-get company-pseudo-tooltip-overlay 'company-line-overlays))
         (nls (overlay-get company-pseudo-tooltip-overlay 'company-newlines-padded))
         (lines (company--create-lines selection (abs height)))
         (aline (car lines))
         (width (if aline (string-width aline) 0))
         (adjcol (company--adjust-column column width))
         (inhibit-point-motion-hooks t))
    (save-excursion
      (cl-loop for ovl in ovls
               do (let ((line (pop lines)))
                    (overlay-put ovl 'company-line line)
                    (when (and line (> (length line) 0)
                               (or (not (= width oldwidth))
                                   (> nls 0)))
                      (goto-char (overlay-start ovl))
                      (vertical-motion 0)
                      (company--create-line-overlay adjcol line ovl)))))
    (overlay-put company-pseudo-tooltip-overlay 'company-width width)))

(defun company-pseudo-tooltip-hide ()
  (when company-pseudo-tooltip-overlay
    (let ((ovls (overlay-get company-pseudo-tooltip-overlay 'company-line-overlays))
          (modified (overlay-get company-pseudo-tooltip-overlay 'company-modified))
          (oldtick (overlay-get company-pseudo-tooltip-overlay 'company-tick))
          (tick (buffer-chars-modified-tick))
          (padding (overlay-get company-pseudo-tooltip-overlay 'company-newlines-padded))
          (buffer-undo-list t)
          (inhibit-modification-hooks t))
      (mapc 'delete-overlay ovls)
      (delete-overlay company-pseudo-tooltip-overlay)
      (setq company-pseudo-tooltip-overlay nil)
      (when (> padding 0)
          (delete-region (max 1 (- (point-max) padding)) (point-max))
          (when (= tick oldtick)
            (set-buffer-modified-p modified))))))

(defun company-pseudo-tooltip-hide-line (overlay)
  (overlay-put overlay 'line-prefix nil)
  (overlay-put overlay 'wrap-prefix nil)
  (overlay-put overlay 'display nil))

(defun company-pseudo-tooltip-hide-temporarily ()
  (when company-pseudo-tooltip-overlay
    (mapc 'company-pseudo-tooltip-hide-line
          (overlay-get company-pseudo-tooltip-overlay
                       'company-line-overlays))))

(defun company-pseudo-tooltip-unhide-line (line-overlay)
  (let ((before (overlay-get line-overlay 'company-before))
        (after (overlay-get line-overlay 'company-after))
        (line (overlay-get line-overlay 'company-line))
        (offset (overlay-get line-overlay 'company-line-start))
        (prefix-width (overlay-get line-overlay 'company-prefix-width))
        (protrude (overlay-get line-overlay 'company-protrude)))
    (when (and (stringp line)
               (> (length line) 0))
      (when (and protrude (> prefix-width 0))
        (overlay-put line-overlay (if (= offset 0) 'line-prefix 'wrap-prefix)
                     (concat (company-space-string
                              (max 0 (- prefix-width protrude)))
                             (substring line
                                        (max 0 (- protrude prefix-width))
                                        protrude))))
      (overlay-put line-overlay 'display
                   (concat before
                           (if protrude (substring line protrude) line)
                           after)))))

(defun company-pseudo-tooltip-unhide ()
  (when company-pseudo-tooltip-overlay
    (mapc 'company-pseudo-tooltip-unhide-line
          (overlay-get company-pseudo-tooltip-overlay
                       'company-line-overlays))))

(defun company-pseudo-tooltip-frontend (command)
  "`company-mode' front-end similar to a tooltip but based on overlays."
  (cl-case command
    (pre-command (company-pseudo-tooltip-hide-temporarily))
    (post-command
     (let ((old-height (if (overlayp company-pseudo-tooltip-overlay)
                           (overlay-get company-pseudo-tooltip-overlay
                                        'company-height)
                         0))
           (new-height (company--pseudo-tooltip-height)))
       (unless (and company-pseudo-tooltip-overlay
                    (>= (* old-height new-height) 0)
                    (>= (abs old-height) (abs new-height))
                    (equal (buffer-chars-modified-tick)
                           (overlay-get company-pseudo-tooltip-overlay
                                        'company-tick)))
         ;; Redraw needed.
         (company-pseudo-tooltip-show-at-point (- (point)
                                                  (length company-prefix)))))
     (company-pseudo-tooltip-unhide))
    (hide (company-pseudo-tooltip-hide)
          (setq company-tooltip-offset 0))
    (update (when (overlayp company-pseudo-tooltip-overlay)
              (company-pseudo-tooltip-edit company-selection)))))

(defun company-pseudo-tooltip-unless-just-one-frontend (command)
  "`company-pseudo-tooltip-frontend', but not shown for single candidates."
  (unless (and (eq command 'post-command)
               (company--show-inline-p))
    (company-pseudo-tooltip-frontend command)))

;;; overlay ;;;;;;;;;;;;;;;;;;;;;;;;;;;;;;;;;;;;;;;;;;;;;;;;;;;;;;;;;;;;;;;;;;;;

(defvar-local company-preview-overlay nil)

(defun company-preview-show-at-point (pos)
  (company-preview-hide)

  (setq company-preview-overlay (make-overlay pos (1+ pos)))

  (let ((completion (nth company-selection company-candidates))
        score)
    (when (consp completion)
      (setq score (cdr completion)
            completion (car completion)))
    (setq completion (propertize completion 'face 'company-preview))
    (add-text-properties 0 (length company-common)
                         '(face company-preview-common) completion)

    (setq completion
          (company-strip-prefix (company-flx-propertize completion score)))

    (and (equal pos (point))
         (not (equal completion ""))
         (add-text-properties 0 1 '(cursor t) completion))

    (if (eobp)
        (overlay-put company-preview-overlay 'after-string completion)
      (overlay-put company-preview-overlay 'display
                   (concat completion (buffer-substring pos (1+ pos)))))
    (overlay-put company-preview-overlay 'priority 100)
    (overlay-put company-preview-overlay 'window (selected-window))))

(defun company-preview-hide ()
  (when company-preview-overlay
    (delete-overlay company-preview-overlay)
    (setq company-preview-overlay nil)))

(defun company-preview-frontend (command)
  "`company-mode' front-end showing the selection as if it had been inserted."
  (pcase command
    (`pre-command (company-preview-hide))
    (`post-command (company-preview-show-at-point (point)))
    (`hide (company-preview-hide))))

(defun company-preview-if-just-one-frontend (command)
  "`company-preview-frontend', but only shown for single candidates."
  (when (or (not (eq command 'post-command))
            (company--show-inline-p))
    (company-preview-frontend command)))

(defun company--show-inline-p ()
  (and (not (cdr company-candidates))
       company-common
       (or (eq (company-call-backend 'ignore-case) 'keep-prefix)
           (string-prefix-p company-prefix company-common))))

;;; echo ;;;;;;;;;;;;;;;;;;;;;;;;;;;;;;;;;;;;;;;;;;;;;;;;;;;;;;;;;;;;;;;;;;;;;;;

(defvar-local company-echo-last-msg nil)

(defvar company-echo-timer nil)

(defvar company-echo-delay .01)

(defun company-echo-show (&optional getter)
  (when getter
    (setq company-echo-last-msg (funcall getter)))
  (let ((message-log-max nil))
    (if company-echo-last-msg
        (message "%s" company-echo-last-msg)
      (message ""))))

(defun company-echo-show-soon (&optional getter)
  (when company-echo-timer
    (cancel-timer company-echo-timer))
  (setq company-echo-timer (run-with-timer 0 nil 'company-echo-show getter)))

(defsubst company-echo-show-when-idle (&optional getter)
  (when (sit-for company-echo-delay)
    (company-echo-show getter)))

(defun company-echo-format ()

  (let ((limit (window-body-width (minibuffer-window)))
        (len -1)
        ;; Roll to selection.
        (candidates (nthcdr company-selection company-candidates))
        (i (if company-show-numbers company-selection 99999))
        comp msg)

    (while candidates
      (setq comp (pop candidates)
            comp (company-reformat (if (consp comp) (car comp) comp))
            len (+ len 1 (length comp)))
      (if (< i 10)
          ;; Add number.
          (progn
            (setq comp (propertize (format "%d: %s" i comp)
                                   'face 'company-echo))
            (cl-incf len 3)
            (cl-incf i)
            (add-text-properties 3 (+ 3 (length company-common))
                                 '(face company-echo-common) comp))
        (setq comp (propertize comp 'face 'company-echo))
        (add-text-properties 0 (length company-common)
                             '(face company-echo-common) comp))
      (if (>= len limit)
          (setq candidates nil)
        (push comp msg)))

    (mapconcat 'identity (nreverse msg) " ")))

(defun company-echo-strip-common-format ()

  (let ((limit (window-body-width (minibuffer-window)))
        (len (+ (length company-prefix) 2))
        ;; Roll to selection.
        (candidates (nthcdr company-selection company-candidates))
        (i (if company-show-numbers company-selection 99999))
        msg comp)

    (while candidates
      (setq comp (pop candidates)
            comp (company-strip-prefix (if (consp comp) (car comp) comp))
            len (+ len 2 (length comp)))
      (when (< i 10)
        ;; Add number.
        (setq comp (format "%s (%d)" comp i))
        (cl-incf len 4)
        (cl-incf i))
      (if (>= len limit)
          (setq candidates nil)
        (push (propertize comp 'face 'company-echo) msg)))

    (concat (propertize company-prefix 'face 'company-echo-common) "{"
            (mapconcat 'identity (nreverse msg) ", ")
            "}")))

(defun company-echo-hide ()
  (unless (equal company-echo-last-msg "")
    (setq company-echo-last-msg "")
    (company-echo-show)))

(defun company-echo-frontend (command)
  "`company-mode' front-end showing the candidates in the echo area."
  (pcase command
    (`post-command (company-echo-show-soon 'company-echo-format))
    (`hide (company-echo-hide))))

(defun company-echo-strip-common-frontend (command)
  "`company-mode' front-end showing the candidates in the echo area."
  (pcase command
    (`post-command (company-echo-show-soon 'company-echo-strip-common-format))
    (`hide (company-echo-hide))))

(defun company-echo-metadata-frontend (command)
  "`company-mode' front-end showing the documentation in the echo area."
  (pcase command
    (`post-command (company-echo-show-when-idle 'company-fetch-metadata))
    (`hide (company-echo-hide))))

(provide 'company)
;;; company.el ends here<|MERGE_RESOLUTION|>--- conflicted
+++ resolved
@@ -1058,16 +1058,6 @@
   (substring str (length company-prefix)))
 
 (defun company--insert-candidate (candidate)
-<<<<<<< HEAD
-  (setq candidate (substring-no-properties
-                   (if (consp candidate) (car candidate) candidate)))
-  ;; XXX: Return value we check here is subject to change.
-  (if (eq (company-call-backend 'ignore-case) 'keep-prefix)
-      (insert (company-strip-prefix candidate))
-    (unless (equal company-prefix candidate)
-      (delete-region (- (point) (length company-prefix)) (point))
-      (insert candidate))))
-=======
   (when (> (length candidate) 0)
     (setq candidate (substring-no-properties candidate))
     ;; XXX: Return value we check here is subject to change.
@@ -1076,7 +1066,6 @@
       (unless (equal company-prefix candidate)
         (delete-region (- (point) (length company-prefix)) (point))
         (insert candidate)))))
->>>>>>> 94865632
 
 (defmacro company-with-candidate-inserted (candidate &rest body)
   "Evaluate BODY with CANDIDATE temporarily inserted.
@@ -1949,22 +1938,14 @@
 
 ;;;;;;;;;;;;;;;;;;;;;;;;;;;;;;;;;;;;;;;;;;;;;;;;;;;;;;;;;;;;;;;;;;;;;;;;;;;;;;;;
 
-<<<<<<< HEAD
 (defvar company-pseudo-tooltip-overlay nil)
 (make-variable-buffer-local 'company-pseudo-tooltip-overlay)
 
 (defvar company-tooltip-offset 0)
 (make-variable-buffer-local 'company-tooltip-offset)
 
-(defun company-select-next ()
-  "Select the next candidate in the list."
-  (interactive)
-  (when (company-manual-begin)
-    (company-set-selection (1+ company-selection))))
-=======
 (defun company-select-next (&optional arg)
   "Select the next candidate in the list.
->>>>>>> 94865632
 
 With ARG, move by that many elements."
   (interactive "p")
@@ -2074,20 +2055,10 @@
   "Insert the common part of all candidates."
   (interactive)
   (when (company-manual-begin)
-<<<<<<< HEAD
-    (let ((item (car company-candidates)))
-      (if (and (not (cdr company-candidates))
-               (equal company-common
-                      (if (consp item) (car item) item)))
-          (company-complete-selection)
-        (when company-common
-          (company--insert-candidate company-common))))))
-=======
     (if (and (not (cdr company-candidates))
              (equal company-common (car company-candidates)))
         (company-complete-selection)
       (company--insert-candidate company-common))))
->>>>>>> 94865632
 
 (defun company-complete-common-or-cycle (&optional arg)
   "Insert the common part of all candidates, or select the next one.
