--- conflicted
+++ resolved
@@ -1313,7 +1313,6 @@
                             (company-init-backend backend)))
                   (funcall backend 'prefix))
               (company--multi-backend-adapter backend 'prefix)))
-<<<<<<< HEAD
       (cond
        ((company--good-prefix-p prefix)
         (setq prefix (or (car-safe prefix) prefix)
@@ -1321,9 +1320,11 @@
               c (company-calculate-candidates prefix))
         ;; t means complete/unique.  We don't start, so no hooks.
         (if (not (consp c))
-            (when company--explicit-action
+            (when company--manual-action
               (message "No completion found"))
           (setq company-prefix prefix)
+          (when company--manual-action
+            (setq company--manual-prefix prefix))
           (when (symbolp backend)
             (setq company-lighter (concat " " (symbol-name backend))))
           (company-update-candidates c)
@@ -1334,27 +1335,6 @@
        ((and (eq prefix 'stop)
              (not (company-explicit-action-p)))
         (return nil))))))
-=======
-      (when prefix
-        (when (company--good-prefix-p prefix)
-          (setq prefix (or (car-safe prefix) prefix)
-                company-backend backend
-                c (company-calculate-candidates prefix))
-          ;; t means complete/unique.  We don't start, so no hooks.
-          (if (not (consp c))
-              (when company--manual-action
-                (message "No completion found"))
-            (setq company-prefix prefix)
-            (when company--manual-action
-              (setq company--manual-prefix prefix))
-            (when (symbolp backend)
-              (setq company-lighter (concat " " (symbol-name backend))))
-            (company-update-candidates c)
-            (run-hook-with-args 'company-completion-started-hook
-                                (company-explicit-action-p))
-            (company-call-frontends 'show)))
-        (return c)))))
->>>>>>> 4d6494d2
 
 (defun company-begin ()
   (or (and company-candidates (company--continue))
@@ -1363,7 +1343,7 @@
     (setq company-point (point)
           company--point-max (point-max))
     (company-ensure-emulation-alist)
-    (if (not company--explicit-action)
+    (if (not company--manual-action)
         (company-enable-overriding-keymap company-active-map)
       (company-enable-overriding-keymap company-manual-map)
       (company-search-mode 1)
@@ -1626,7 +1606,7 @@
 `company-filter-candidates'."
   nil company-search-lighter nil
   (if company-search-mode
-      (if (or company--explicit-action (company-manual-begin))
+      (if (or company--manual-action (company-manual-begin))
           (progn
             (setq company-search-old-selection company-selection
                   company-search-saved-candidates
